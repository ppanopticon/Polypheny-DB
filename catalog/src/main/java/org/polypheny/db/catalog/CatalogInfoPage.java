/*
 * Copyright 2019-2020 The Polypheny Project
 *
 * Licensed under the Apache License, Version 2.0 (the "License");
 * you may not use this file except in compliance with the License.
 * You may obtain a copy of the License at
 *
 * http://www.apache.org/licenses/LICENSE-2.0
 *
 * Unless required by applicable law or agreed to in writing, software
 * distributed under the License is distributed on an "AS IS" BASIS,
 * WITHOUT WARRANTIES OR CONDITIONS OF ANY KIND, either express or implied.
 * See the License for the specific language governing permissions and
 * limitations under the License.
 */

package org.polypheny.db.catalog;


import java.beans.PropertyChangeEvent;
import java.beans.PropertyChangeListener;
import java.util.Arrays;
import java.util.Collections;
import java.util.List;
import lombok.extern.slf4j.Slf4j;
import org.polypheny.db.catalog.exceptions.GenericCatalogException;
import org.polypheny.db.catalog.exceptions.UnknownSchemaException;
import org.polypheny.db.information.InformationGroup;
import org.polypheny.db.information.InformationManager;
import org.polypheny.db.information.InformationPage;
import org.polypheny.db.information.InformationTable;


@Slf4j
public class CatalogInfoPage implements PropertyChangeListener {

    private final InformationManager infoManager;
    private final Catalog catalog;
    private final InformationTable databaseInformation;
    private final InformationTable schemaInformation;
    private final InformationTable tableInformation;
    private final InformationTable columnInformation;
    private final InformationTable indexInformation;
    private final InformationTable storeInformation;
    private final InformationTable partitionInformation;


    public CatalogInfoPage( Catalog catalog ) {
        this.catalog = catalog;
        infoManager = InformationManager.getInstance();

        InformationPage page = new InformationPage( "Catalog" );
        infoManager.addPage( page );

        this.storeInformation = addCatalogInformationTable( page, "Stores", Arrays.asList( "ID", "Name" ) );
        this.databaseInformation = addCatalogInformationTable( page, "Databases", Arrays.asList( "ID", "Name", "Default SchemaID" ) );
        this.schemaInformation = addCatalogInformationTable( page, "Schemas", Arrays.asList( "ID", "Name", "DatabaseID", "SchemaType" ) );
        this.tableInformation = addCatalogInformationTable( page, "Tables", Arrays.asList( "ID", "Name", "DatabaseID", "SchemaID", "PartitionType", "Partitions" ) );
        this.columnInformation = addCatalogInformationTable( page, "Columns", Arrays.asList( "ID", "Name", "DatabaseID", "SchemaID", "TableID" ) );
<<<<<<< HEAD
        this.partitionInformation = addCatalogInformationTable( page, "Partitions", Arrays.asList( "ID", "Name", "TableID", "Qualifiers" ) );
=======
        this.indexInformation = addCatalogInformationTable( page, "Indexes", Arrays.asList( "ID", "Name", "KeyID", "Location", "Method", "Unique" ) );
>>>>>>> 678fd21d

        addPersistentInfo( page );

        resetCatalogInformation();
        catalog.addObserver( this );
    }


    private InformationTable addCatalogInformationTable( InformationPage page, String name, List<String> titles ) {
        InformationGroup catalogGroup = new InformationGroup( page, name );
        infoManager.addGroup( catalogGroup );
        InformationTable table = new InformationTable( catalogGroup, titles );
        infoManager.registerInformation( table );
        return table;
    }


    private InformationTable addPersistentInfo( InformationPage page ) {
        InformationGroup catalogGroup = new InformationGroup( page, "Persistency" );
        infoManager.addGroup( catalogGroup );
        InformationTable table = new InformationTable( catalogGroup, Collections.singletonList( "is persistent" ) );
        infoManager.registerInformation( table );
        table.addRow( catalog.isPersistent ? "✔" : "X" );
        return table;
    }


    @Override
    public void propertyChange( PropertyChangeEvent propertyChangeEvent ) {
        resetCatalogInformation();
    }


    private void resetCatalogInformation() {
        databaseInformation.reset();
        schemaInformation.reset();
        tableInformation.reset();
        columnInformation.reset();
        storeInformation.reset();
<<<<<<< HEAD
        partitionInformation.reset();

=======
        indexInformation.reset();
>>>>>>> 678fd21d
        if ( catalog == null ) {
            log.error( "Catalog not defined in the catalogInformationPage." );
            return;
        }
        try {
            catalog.getStores().forEach( s -> {
                storeInformation.addRow( s.id, s.uniqueName );
            } );

            catalog.getDatabases( null ).forEach( d -> {
                databaseInformation.addRow( d.id, d.name, d.defaultSchemaId );
            } );
            catalog.getSchemas( null, null ).forEach( s -> {
                schemaInformation.addRow( s.id, s.name, s.databaseId, s.schemaType );
            } );
            catalog.getTables( null, null, null ).forEach( t -> {
                tableInformation.addRow( t.id, t.name, t.databaseId, t.schemaId, t.partitionType.toString(), t.numPartitions );
            } );
            catalog.getColumns( null, null, null, null ).forEach( c -> {
                columnInformation.addRow( c.id, c.name, c.databaseId, c.schemaId, c.tableId );
            } );
<<<<<<< HEAD
            catalog.getPartitions( null, null, null ).forEach( p -> {
                partitionInformation.addRow( p.id, p.partitionName, p.tableId, p.partitionQualifiers );
            } );

=======
            catalog.getIndexes().forEach( i -> {
                indexInformation.addRow( i.id, i.name, i.keyId, i.location, i.method, i.unique );
            } );
>>>>>>> 678fd21d
        } catch ( NullPointerException | GenericCatalogException | UnknownSchemaException e ) {
            log.error( "Exception while reset catalog information page", e );
        }
    }

}<|MERGE_RESOLUTION|>--- conflicted
+++ resolved
@@ -57,11 +57,8 @@
         this.schemaInformation = addCatalogInformationTable( page, "Schemas", Arrays.asList( "ID", "Name", "DatabaseID", "SchemaType" ) );
         this.tableInformation = addCatalogInformationTable( page, "Tables", Arrays.asList( "ID", "Name", "DatabaseID", "SchemaID", "PartitionType", "Partitions" ) );
         this.columnInformation = addCatalogInformationTable( page, "Columns", Arrays.asList( "ID", "Name", "DatabaseID", "SchemaID", "TableID" ) );
-<<<<<<< HEAD
+        this.indexInformation = addCatalogInformationTable( page, "Indexes", Arrays.asList( "ID", "Name", "KeyID", "Location", "Method", "Unique" ) );
         this.partitionInformation = addCatalogInformationTable( page, "Partitions", Arrays.asList( "ID", "Name", "TableID", "Qualifiers" ) );
-=======
-        this.indexInformation = addCatalogInformationTable( page, "Indexes", Arrays.asList( "ID", "Name", "KeyID", "Location", "Method", "Unique" ) );
->>>>>>> 678fd21d
 
         addPersistentInfo( page );
 
@@ -101,12 +98,9 @@
         tableInformation.reset();
         columnInformation.reset();
         storeInformation.reset();
-<<<<<<< HEAD
+        indexInformation.reset();
         partitionInformation.reset();
 
-=======
-        indexInformation.reset();
->>>>>>> 678fd21d
         if ( catalog == null ) {
             log.error( "Catalog not defined in the catalogInformationPage." );
             return;
@@ -128,16 +122,12 @@
             catalog.getColumns( null, null, null, null ).forEach( c -> {
                 columnInformation.addRow( c.id, c.name, c.databaseId, c.schemaId, c.tableId );
             } );
-<<<<<<< HEAD
+            catalog.getIndexes().forEach( i -> {
+                indexInformation.addRow( i.id, i.name, i.keyId, i.location, i.method, i.unique );
+            } );
             catalog.getPartitions( null, null, null ).forEach( p -> {
                 partitionInformation.addRow( p.id, p.partitionName, p.tableId, p.partitionQualifiers );
             } );
-
-=======
-            catalog.getIndexes().forEach( i -> {
-                indexInformation.addRow( i.id, i.name, i.keyId, i.location, i.method, i.unique );
-            } );
->>>>>>> 678fd21d
         } catch ( NullPointerException | GenericCatalogException | UnknownSchemaException e ) {
             log.error( "Exception while reset catalog information page", e );
         }
