/*
 * Copyright 2019-2021 The Polypheny Project
 *
 * Licensed under the Apache License, Version 2.0 (the "License");
 * you may not use this file except in compliance with the License.
 * You may obtain a copy of the License at
 *
 * http://www.apache.org/licenses/LICENSE-2.0
 *
 * Unless required by applicable law or agreed to in writing, software
 * distributed under the License is distributed on an "AS IS" BASIS,
 * WITHOUT WARRANTIES OR CONDITIONS OF ANY KIND, either express or implied.
 * See the License for the specific language governing permissions and
 * limitations under the License.
 */

package org.polypheny.db.catalog;


import com.google.common.collect.ImmutableList;
import com.google.common.collect.ImmutableMap;
import java.io.File;
import java.io.IOException;
import java.util.ArrayList;
import java.util.Collections;
import java.util.Comparator;
import java.util.HashMap;
import java.util.List;
import java.util.Map;
import java.util.Map.Entry;
import java.util.Objects;
import java.util.concurrent.atomic.AtomicInteger;
import java.util.concurrent.atomic.AtomicLong;
import java.util.stream.Collectors;
import java.util.stream.Stream;
import lombok.extern.slf4j.Slf4j;
import org.mapdb.BTreeMap;
import org.mapdb.DB;
import org.mapdb.DBException.SerializationError;
import org.mapdb.DBMaker;
import org.mapdb.HTreeMap;
import org.mapdb.Serializer;
import org.mapdb.serializer.SerializerArrayTuple;
import org.polypheny.db.adapter.Adapter;
import org.polypheny.db.adapter.AdapterManager;
import org.polypheny.db.adapter.DataStore;
import org.polypheny.db.catalog.entity.CatalogAdapter;
import org.polypheny.db.catalog.entity.CatalogAdapter.AdapterType;
import org.polypheny.db.catalog.entity.CatalogColumn;
import org.polypheny.db.catalog.entity.CatalogColumnPlacement;
import org.polypheny.db.catalog.entity.CatalogConstraint;
import org.polypheny.db.catalog.entity.CatalogDatabase;
import org.polypheny.db.catalog.entity.CatalogDefaultValue;
import org.polypheny.db.catalog.entity.CatalogForeignKey;
import org.polypheny.db.catalog.entity.CatalogIndex;
import org.polypheny.db.catalog.entity.CatalogKey;
import org.polypheny.db.catalog.entity.CatalogPartition;
import org.polypheny.db.catalog.entity.CatalogPrimaryKey;
import org.polypheny.db.catalog.entity.CatalogQueryInterface;
import org.polypheny.db.catalog.entity.CatalogSchema;
import org.polypheny.db.catalog.entity.CatalogTable;
import org.polypheny.db.catalog.entity.CatalogUser;
import org.polypheny.db.catalog.exceptions.GenericCatalogException;
import org.polypheny.db.catalog.exceptions.NoTablePrimaryKeyException;
import org.polypheny.db.catalog.exceptions.UnknownAdapterException;
import org.polypheny.db.catalog.exceptions.UnknownAdapterIdRuntimeException;
import org.polypheny.db.catalog.exceptions.UnknownColumnException;
<<<<<<< HEAD
import org.polypheny.db.catalog.exceptions.UnknownColumnPlacementException;
=======
import org.polypheny.db.catalog.exceptions.UnknownColumnIdRuntimeException;
import org.polypheny.db.catalog.exceptions.UnknownColumnPlacementRuntimeException;
>>>>>>> 4f68b18c
import org.polypheny.db.catalog.exceptions.UnknownConstraintException;
import org.polypheny.db.catalog.exceptions.UnknownDatabaseException;
import org.polypheny.db.catalog.exceptions.UnknownDatabaseIdRuntimeException;
import org.polypheny.db.catalog.exceptions.UnknownForeignKeyException;
import org.polypheny.db.catalog.exceptions.UnknownIndexException;
import org.polypheny.db.catalog.exceptions.UnknownIndexIdRuntimeException;
import org.polypheny.db.catalog.exceptions.UnknownKeyIdRuntimeException;
import org.polypheny.db.catalog.exceptions.UnknownPartitionIdRuntimeException;
import org.polypheny.db.catalog.exceptions.UnknownQueryInterfaceException;
import org.polypheny.db.catalog.exceptions.UnknownSchemaException;
import org.polypheny.db.catalog.exceptions.UnknownSchemaIdRuntimeException;
import org.polypheny.db.catalog.exceptions.UnknownTableException;
import org.polypheny.db.catalog.exceptions.UnknownTableIdRuntimeException;
import org.polypheny.db.catalog.exceptions.UnknownUserException;
import org.polypheny.db.catalog.exceptions.UnknownUserIdRuntimeException;
import org.polypheny.db.config.RuntimeConfig;
import org.polypheny.db.partition.PartitionManager;
import org.polypheny.db.partition.PartitionManagerFactory;
import org.polypheny.db.transaction.Transaction;
import org.polypheny.db.type.PolyType;
import org.polypheny.db.type.PolyTypeFamily;
import org.polypheny.db.util.FileSystemManager;


@Slf4j
public class CatalogImpl extends Catalog {


    private static final String FILE_PATH = "mapDB";
    private static DB db;

    private static HTreeMap<Integer, CatalogUser> users;
    private static HTreeMap<String, CatalogUser> userNames;

    private static BTreeMap<Long, CatalogDatabase> databases;
    private static BTreeMap<String, CatalogDatabase> databaseNames;
    private static HTreeMap<Long, ImmutableList<Long>> databaseChildren;


    private static BTreeMap<Long, CatalogSchema> schemas;
    private static BTreeMap<Object[], CatalogSchema> schemaNames;
    private static HTreeMap<Long, ImmutableList<Long>> schemaChildren;


    private static BTreeMap<Long, CatalogTable> tables;
    private static BTreeMap<Object[], CatalogTable> tableNames;
    private static HTreeMap<Long, ImmutableList<Long>> tableChildren;

    private static BTreeMap<Long, CatalogColumn> columns;
    private static BTreeMap<Object[], CatalogColumn> columnNames;
    private static BTreeMap<Object[], CatalogColumnPlacement> columnPlacements;

    private static HTreeMap<Integer, CatalogAdapter> adapters;
    private static HTreeMap<String, CatalogAdapter> adapterNames;

    private static HTreeMap<Integer, CatalogQueryInterface> queryInterfaces;
    private static HTreeMap<String, CatalogQueryInterface> queryInterfaceNames;

    private static HTreeMap<Long, CatalogKey> keys;
    private static HTreeMap<long[], Long> keyColumns;

    private static HTreeMap<Long, CatalogPrimaryKey> primaryKeys;
    private static HTreeMap<Long, CatalogForeignKey> foreignKeys;
    private static HTreeMap<Long, CatalogConstraint> constraints;
    private static HTreeMap<Long, CatalogIndex> indexes;

    private static Long openTable;


    private static final AtomicInteger adapterIdBuilder = new AtomicInteger( 1 );
    private static final AtomicInteger queryInterfaceIdBuilder = new AtomicInteger( 1 );
    private static final AtomicInteger userIdBuilder = new AtomicInteger( 1 );

    private static final AtomicLong databaseIdBuilder = new AtomicLong( 1 );
    private static final AtomicLong schemaIdBuilder = new AtomicLong( 1 );
    private static final AtomicLong tableIdBuilder = new AtomicLong( 1 );
    private static final AtomicLong columnIdBuilder = new AtomicLong( 1 );

    private static final AtomicLong partitionIdBuilder = new AtomicLong();
    private static BTreeMap<Long, CatalogPartition> partitions;
    private static HTreeMap<Object[], ImmutableList<Long>> dataPartitionPlacement;
    // <STore.Table, List of partitionIds>

    private static final AtomicLong keyIdBuilder = new AtomicLong( 1 );
    private static final AtomicLong constraintIdBuilder = new AtomicLong( 1 );
    private static final AtomicLong indexIdBuilder = new AtomicLong( 1 );
    private static final AtomicLong foreignKeyIdBuilder = new AtomicLong( 1 );

    private static final AtomicLong physicalPositionBuilder = new AtomicLong();

    Comparator<CatalogColumn> columnComparator = Comparator.comparingInt( o -> o.position );
    // TODO DL check solution for all


    public CatalogImpl() {
        this( FILE_PATH, true, true, false );
    }


    /**
     * Creates a new catalog after the given parameters
     *
     * @param fileName name of persistent catalog file
     * @param doInitSchema if the default schema is initiated
     * @param doInitInformationPage if a new informationPage should be created
     * @param deleteAfter if the file is deleted when the catalog is closed
     */
    public CatalogImpl( String fileName, boolean doInitSchema, boolean doInitInformationPage, boolean deleteAfter ) {
        super();

        if ( db != null ) {
            db.close();
        }
        synchronized ( this ) {

            if ( Catalog.memoryCatalog || Catalog.testMode ) {
                isPersistent = false;
            } else {
                isPersistent = isPersistent();
            }

            if ( isPersistent ) {
                log.info( "Making the catalog persistent." );
                File folder = FileSystemManager.getInstance().registerNewFolder( "catalog" );

                if ( Catalog.resetCatalog ) {
                    log.info( "Resetting catalog on startup." );
                    if ( new File( folder, fileName ).exists() ) {
                        //noinspection ResultOfMethodCallIgnored
                        new File( folder, fileName ).delete();
                    }
                }

                if ( !deleteAfter ) {

                    db = DBMaker
                            .fileDB( new File( folder, fileName ) )
                            .closeOnJvmShutdown()
                            .transactionEnable()
                            .fileMmapEnableIfSupported()
                            .fileMmapPreclearDisable()
                            .make();
                } else {
                    db = DBMaker
                            .fileDB( new File( folder, fileName ) )
                            .closeOnJvmShutdown()
                            .fileDeleteAfterClose()
                            .transactionEnable()
                            .fileMmapEnableIfSupported()
                            .fileMmapPreclearDisable()
                            .make();
                }
                db.getStore().fileLoad();

            } else {
                log.info( "Making the catalog in-memory." );
                db = DBMaker
                        .memoryDB()
                        .transactionEnable()
                        .closeOnJvmShutdown()
                        .make();
            }

            initDBLayout( db );

            // mirrors default data from old sql file
            restoreAllIdBuilders();
            try {

                if ( doInitSchema ) {
                    insertDefaultData();
                }

<<<<<<< HEAD
            } catch ( GenericCatalogException | UnknownUserException | UnknownDatabaseException | UnknownTableException | UnknownSchemaException | UnknownStoreException | UnknownColumnException e ) {
=======
            } catch ( GenericCatalogException | UnknownUserException | UnknownDatabaseException | UnknownTableException | UnknownSchemaException | UnknownAdapterException | UnknownColumnException e ) {
>>>>>>> 4f68b18c
                throw new RuntimeException( e );
            }
            if ( doInitInformationPage ) {
                new CatalogInfoPage( this );
            }

            new CatalogValidator().startCheck();

        }
    }


    @Override
    public void commit() throws NoTablePrimaryKeyException {
        if ( openTable != null ) {
            throw new NoTablePrimaryKeyException();
        }
        db.commit();
    }


    @Override
    public void rollback() {
        db.rollback();
    }


    /**
     * checks if a file can be created on the system, accessed and changed
     *
     * @return if it was possible
     */
    private boolean isPersistent() {
        File file = new File( "testfile" );
        try {
            if ( !file.exists() ) {
                boolean res = file.createNewFile();
                if ( !res ) {
                    return false;
                }
            }
        } catch ( IOException e ) {
            return false;
        }
        if ( !file.canRead() || !file.canWrite() ) {
            return false;
        }
        file.delete();

        return true;
    }


    /**
     * Initializes the default catalog layout
     *
     * @param db the databases object on which the layout is created
     */
    private void initDBLayout( DB db ) {
        try {
            initUserInfo( db );
            initDatabaseInfo( db );
            initSchemaInfo( db );
            initTableInfo( db );
            initColumnInfo( db );
            initKeysAndConstraintsInfo( db );
            initAdapterInfo( db );
            initQueryInterfaceInfo( db );
        } catch ( SerializationError e ) {
            log.error( "!!!!!!!!!!! Error while restoring the catalog !!!!!!!!!!!" );
            log.error( "This usually means that there have been changes to the internal structure of the catalog with the last update of Polypheny-DB." );
            log.error( "To fix this, you must reset the catalog. To do this, please start Polypheny-DB once with the argument \"-resetCatalog\"." );
            System.exit( 1 );
        }
    }


    /**
     * Restores all columnPlacements in the dedicated adapters
     */
    @Override
<<<<<<< HEAD
    public void restoreColumnPlacements( Transaction transaction ) throws GenericCatalogException {
        StoreManager manager = StoreManager.getInstance();
=======
    public void restoreColumnPlacements( Transaction transaction ) {
        AdapterManager manager = AdapterManager.getInstance();

>>>>>>> 4f68b18c
        Map<Integer, List<Long>> restoredTables = new HashMap<>();

        for ( CatalogColumn c : columns.values() ) {
            List<CatalogColumnPlacement> placements = getColumnPlacements( c.id );
            if ( placements.size() == 0 ) {
                // no placements shouldn't happen
                throw new RuntimeException( "There seems to be no placement for the column with the id " + c.id );
            } else if ( placements.size() == 1 ) {
<<<<<<< HEAD
                Store store = manager.getStore( placements.get( 0 ).storeId );
                if ( !store.isPersistent() ) {
                    CatalogTable catalogTable = getTable( c.tableId );
                    // TODO only full placements atm here

                    if ( !restoredTables.containsKey( store.getStoreId() ) ) {
                        store.createTable( transaction.createStatement().getPrepareContext(), catalogTable );
                        restoredTables.put( store.getStoreId(), Collections.singletonList( catalogTable.id ) );
                    } else if ( !(restoredTables.containsKey( store.getStoreId() ) && restoredTables.get( store.getStoreId() ).contains( catalogTable.id )) ) {
                        store.createTable( transaction.createStatement().getPrepareContext(), catalogTable );
                        List<Long> ids = new ArrayList<>( restoredTables.get( store.getStoreId() ) );
                        ids.add( catalogTable.id );
                        restoredTables.put( store.getStoreId(), ids );
                    }
                }
            } else {
                Map<Integer, Boolean> persistent = placements.stream().collect( Collectors.toMap( p -> p.storeId, p -> manager.getStore( p.storeId ).isPersistent() ) );

                if ( !persistent.containsValue( true ) ) {
                    // no persistent placement for this column
                    CatalogTable table = getTable( c.tableId );
                    for ( CatalogColumnPlacement p : placements ) {
                        Store store = manager.getStore( p.storeId );

                        if ( !restoredTables.containsKey( store.getStoreId() ) ) {
                            store.createTable( transaction.createStatement().getPrepareContext(), table );
                            List<Long> ids = new ArrayList<>();
                            ids.add( table.id );
                            restoredTables.put( store.getStoreId(), ids );

                        } else if ( !(restoredTables.containsKey( store.getStoreId() ) && restoredTables.get( store.getStoreId() ).contains( table.id )) ) {
                            store.createTable( transaction.createStatement().getPrepareContext(), table );
                            List<Long> ids = new ArrayList<>( restoredTables.get( store.getStoreId() ) );
                            ids.add( table.id );
                            restoredTables.put( store.getStoreId(), ids );
=======
                Adapter adapter = manager.getAdapter( placements.get( 0 ).adapterId );
                if ( DataStore.class.isAssignableFrom( adapter.getClass() ) ) {
                    DataStore store = (DataStore) adapter;
                    if ( !store.isPersistent() ) {
                        CatalogTable catalogTable = getTable( c.tableId );
                        // TODO only full placements atm here

                        if ( !restoredTables.containsKey( store.getAdapterId() ) ) {
                            store.createTable( transaction.createStatement().getPrepareContext(), catalogTable );
                            restoredTables.put( store.getAdapterId(), Collections.singletonList( catalogTable.id ) );

                        } else if ( !(restoredTables.containsKey( store.getAdapterId() ) && restoredTables.get( store.getAdapterId() ).contains( catalogTable.id )) ) {
                            store.createTable( transaction.createStatement().getPrepareContext(), catalogTable );
                            List<Long> ids = new ArrayList<>( restoredTables.get( store.getAdapterId() ) );
                            ids.add( catalogTable.id );
                            restoredTables.put( store.getAdapterId(), ids );
                        }
                    }
                }
            } else {
                Map<Integer, Boolean> persistent = placements.stream().collect( Collectors.toMap( p -> p.adapterId, p -> manager.getStore( p.adapterId ).isPersistent() ) );

                if ( !persistent.containsValue( true ) ) { // no persistent placement for this column
                    CatalogTable table = getTable( c.tableId );
                    for ( CatalogColumnPlacement p : placements ) {
                        DataStore store = manager.getStore( p.adapterId );

                        if ( !restoredTables.containsKey( store.getAdapterId() ) ) {
                            store.createTable( transaction.createStatement().getPrepareContext(), table );
                            List<Long> ids = new ArrayList<>();
                            ids.add( table.id );
                            restoredTables.put( store.getAdapterId(), ids );

                        } else if ( !(restoredTables.containsKey( store.getAdapterId() ) && restoredTables.get( store.getAdapterId() ).contains( table.id )) ) {
                            store.createTable( transaction.createStatement().getPrepareContext(), table );
                            List<Long> ids = new ArrayList<>( restoredTables.get( store.getAdapterId() ) );
                            ids.add( table.id );
                            restoredTables.put( store.getAdapterId(), ids );
>>>>>>> 4f68b18c
                        }
                    }
                } else if ( persistent.containsValue( true ) && persistent.containsValue( false ) ) {
                    // TODO DL change so column gets copied
                    for ( Entry<Integer, Boolean> p : persistent.entrySet() ) {
                        if ( !p.getValue() ) {
                            deleteColumnPlacement( p.getKey(), c.id );
                        }
                    }
                }
            }
        }
    }


    /**
     * Sets the idBuilder for a given map to the new starting position
     *
     * @param map the map to which the idBuilder belongs
     * @param idBuilder which is creates new unique ids
     */
    private void restoreIdBuilder( Map<Integer, ?> map, AtomicInteger idBuilder ) {
        if ( !map.isEmpty() ) {
            idBuilder.set( Collections.max( map.keySet() ) + 1 );
        }
    }


    private void restoreIdBuilder( Map<Long, ?> map, AtomicLong idBuilder ) {
        if ( !map.isEmpty() ) {
            idBuilder.set( Collections.max( map.keySet() ) + 1 );
        }
    }


    private void restoreAllIdBuilders() {
        restoreIdBuilder( schemas, schemaIdBuilder );
        restoreIdBuilder( databases, databaseIdBuilder );
        restoreIdBuilder( tables, tableIdBuilder );
        restoreIdBuilder( columns, columnIdBuilder );
        restoreIdBuilder( users, userIdBuilder );
        restoreIdBuilder( keys, keyIdBuilder );
        restoreIdBuilder( constraints, columnIdBuilder );
        restoreIdBuilder( indexes, indexIdBuilder );
        restoreIdBuilder( adapters, adapterIdBuilder );
        restoreIdBuilder( queryInterfaces, queryInterfaceIdBuilder );
        restoreIdBuilder( foreignKeys, foreignKeyIdBuilder );
        restoreIdBuilder( partitions, partitionIdBuilder );

    }


    /**
     * Initiates all needed maps for adapters
     *
     * adapters: adapterId -> CatalogAdapter
     * adapterName: adapterName -> CatalogAdapter
     */
    private void initAdapterInfo( DB db ) {
        adapters = db.hashMap( "adapters", Serializer.INTEGER, new GenericSerializer<CatalogAdapter>() ).createOrOpen();
        adapterNames = db.hashMap( "adapterNames", Serializer.STRING, new GenericSerializer<CatalogAdapter>() ).createOrOpen();
    }


    /**
     * Initiates all needed maps for query interfaces
     *
     * queryInterfaces: ifaceId -> CatalogQueryInterface
     * queryInterfaceNames: ifaceName -> CatalogQueryInterface
     */
    private void initQueryInterfaceInfo( DB db ) {
        queryInterfaces = db.hashMap( "queryInterfaces", Serializer.INTEGER, new GenericSerializer<CatalogQueryInterface>() ).createOrOpen();
        queryInterfaceNames = db.hashMap( "queryInterfaceNames", Serializer.STRING, new GenericSerializer<CatalogQueryInterface>() ).createOrOpen();
    }


    /**
     * creates all needed maps for keys and constraints
     *
     * keyColumns: [columnId1, columnId2,...] -> keyId
     * keys: keyId -> CatalogKey
     * primaryKeys: keyId -> CatalogPrimaryKey
     * foreignKeys: keyId -> CatalogForeignKey
     * constraints: constraintId -> CatalogConstraint
     * indexes: indexId -> CatalogIndex
     */
    private void initKeysAndConstraintsInfo( DB db ) {
        keyColumns = db.hashMap( "keyColumns", Serializer.LONG_ARRAY, Serializer.LONG ).createOrOpen();
        keys = db.hashMap( "keys", Serializer.LONG, new GenericSerializer<CatalogKey>() ).createOrOpen();
        primaryKeys = db.hashMap( "primaryKeys", Serializer.LONG, new GenericSerializer<CatalogPrimaryKey>() ).createOrOpen();
        foreignKeys = db.hashMap( "foreignKeys", Serializer.LONG, new GenericSerializer<CatalogForeignKey>() ).createOrOpen();
        constraints = db.hashMap( "constraints", Serializer.LONG, new GenericSerializer<CatalogConstraint>() ).createOrOpen();
        indexes = db.hashMap( "indexes", Serializer.LONG, new GenericSerializer<CatalogIndex>() ).createOrOpen();
    }


    /**
     * creates all needed maps for users
     *
     * users: userId -> CatalogUser
     * userNames: name -> CatalogUser
     */
    private void initUserInfo( DB db ) {
        users = db.hashMap( "users", Serializer.INTEGER, new GenericSerializer<CatalogUser>() ).createOrOpen();
        userNames = db.hashMap( "usersNames", Serializer.STRING, new GenericSerializer<CatalogUser>() ).createOrOpen();
    }


    /**
     * initialize the column maps
     *
     * columns: columnId -> CatalogColumn
     * columnNames: new Object[]{databaseId, schemaId, tableId, columnName} -> CatalogColumn
     * columnPlacements: new Object[]{adapterId, columnId} -> CatalogPlacement
     */
    private void initColumnInfo( DB db ) {
        //noinspection unchecked
        columns = db.treeMap( "columns", Serializer.LONG, Serializer.JAVA ).createOrOpen();
        //noinspection unchecked
        columnNames = db.treeMap( "columnNames", new SerializerArrayTuple( Serializer.LONG, Serializer.LONG, Serializer.LONG, Serializer.STRING ), Serializer.JAVA ).createOrOpen();
        //noinspection unchecked
        columnPlacements = db.treeMap( "columnPlacement", new SerializerArrayTuple( Serializer.INTEGER, Serializer.LONG ), Serializer.JAVA ).createOrOpen();
    }


    /**
     * creates all maps needed for tables
     *
     * tables: tableId -> CatalogTable
     * tableChildren: tableId -> [columnId, columnId,..]
     * tableNames: new Object[]{databaseId, schemaId, tableName} -> CatalogTable
     */
    private void initTableInfo( DB db ) {
        //noinspection unchecked
        tables = db.treeMap( "tables", Serializer.LONG, Serializer.JAVA ).createOrOpen();
        tableChildren = db.hashMap( "tableChildren", Serializer.LONG, new GenericSerializer<ImmutableList<Long>>() ).createOrOpen();
        //noinspection unchecked
        tableNames = db.treeMap( "tableNames" )
                .keySerializer( new SerializerArrayTuple( Serializer.LONG, Serializer.LONG, Serializer.STRING ) )
                .valueSerializer( Serializer.JAVA )
                .createOrOpen();
        partitions = db.treeMap( "partitions", Serializer.LONG, Serializer.JAVA ).createOrOpen(); // TODO @HENNLO
        dataPartitionPlacement = db.hashMap( "dataPartitionPlacement" )
                .keySerializer( new SerializerArrayTuple( Serializer.INTEGER, Serializer.LONG ) )
                .valueSerializer( new GenericSerializer<ImmutableList<Long>>() )
                .createOrOpen();

    }


    /**
     * creates all needed maps for schemas
     *
     * schemas: schemaId -> CatalogSchema
     * schemaChildren: schemaId -> [tableId, tableId, etc]
     * schemaNames: new Object[]{databaseId, schemaName} -> CatalogSchema
     */
    private void initSchemaInfo( DB db ) {
        //noinspection unchecked
        schemas = db.treeMap( "schemas", Serializer.LONG, Serializer.JAVA ).createOrOpen();
        schemaChildren = db.hashMap( "schemaChildren", Serializer.LONG, new GenericSerializer<ImmutableList<Long>>() ).createOrOpen();
        //noinspection unchecked
        schemaNames = db.treeMap( "schemaNames", new SerializerArrayTuple( Serializer.LONG, Serializer.STRING ), Serializer.JAVA ).createOrOpen();
    }


    /**
     * creates maps for databases
     *
     * databases: databaseId -> CatalogDatabase
     * databaseNames: databaseName -> CatalogDatabase
     * databaseChildren: databaseId -> [tableId, tableId,...]
     */
    private void initDatabaseInfo( DB db ) {
        //noinspection unchecked
        databases = db.treeMap( "databases", Serializer.LONG, Serializer.JAVA ).createOrOpen();
        //noinspection unchecked
        databaseNames = db.treeMap( "databaseNames", Serializer.STRING, Serializer.JAVA ).createOrOpen();
        databaseChildren = db.hashMap( "databaseChildren", Serializer.LONG, new GenericSerializer<ImmutableList<Long>>() ).createOrOpen();
    }


    /**
     * Fills the catalog database with default data, skips if data is already inserted
     */
<<<<<<< HEAD
    private void insertDefaultData() throws GenericCatalogException, UnknownUserException, UnknownDatabaseException, UnknownTableException, UnknownSchemaException, UnknownStoreException, UnknownColumnException {
=======
    private void insertDefaultData() throws GenericCatalogException, UnknownUserException, UnknownDatabaseException, UnknownTableException, UnknownSchemaException, UnknownAdapterException, UnknownColumnException {
>>>>>>> 4f68b18c

        //////////////
        // init users
        int systemId;
        if ( !userNames.containsKey( "system" ) ) {
            systemId = addUser( "system", "" );
        } else {
            systemId = getUser( "system" ).id;
        }

        if ( !userNames.containsKey( "pa" ) ) {
            addUser( "pa", "" );
        }

        //////////////
        // init database
        long databaseId;
        if ( !databaseNames.containsKey( "APP" ) ) {
            databaseId = addDatabase( "APP", systemId, "system", 1L, "public" );
        } else {
            databaseId = getDatabase( "APP" ).id;
        }

        //////////////
        // init schema

        long schemaId;
        if ( !schemaNames.containsKey( new Object[]{ databaseId, "public" } ) ) {
            schemaId = addSchema( "public", databaseId, 1, SchemaType.RELATIONAL );
        } else {
            schemaId = getSchema( "APP", "public" ).id;
        }

        //////////////
        // init adapters
        if ( !adapterNames.containsKey( "hsqldb" ) ) {
            Map<String, String> hsqldbSettings = new HashMap<>();
            hsqldbSettings.put( "type", "Memory" );
            hsqldbSettings.put( "tableType", "Memory" );
            hsqldbSettings.put( "maxConnections", "25" );
            hsqldbSettings.put( "trxControlMode", "mvcc" );
            hsqldbSettings.put( "trxIsolationLevel", "read_committed" );

            addAdapter( "hsqldb", "org.polypheny.db.adapter.jdbc.stores.HsqldbStore", AdapterType.STORE, hsqldbSettings );
        }

        if ( !adapterNames.containsKey( "hr" ) ) {
            Map<String, String> csvSettings = new HashMap<>();
            csvSettings.put( "directory", "classpath://hr" );
            csvSettings.put( "maxStringLength", "255" );

            addAdapter( "hr", "org.polypheny.db.adapter.csv.CsvSource", AdapterType.SOURCE, csvSettings );
        }

        //////////////
        // init schema
        CatalogAdapter csv = getAdapter( "hr" );
        if ( !testMode ) {
            if ( !tableNames.containsKey( new Object[]{ databaseId, schemaId, "depts" } ) ) {
                addTable( "depts", schemaId, systemId, TableType.SOURCE, false, null );
            }
            if ( !tableNames.containsKey( new Object[]{ databaseId, schemaId, "emps" } ) ) {
                addTable( "emps", schemaId, systemId, TableType.SOURCE, false, null );
            }
            if ( !tableNames.containsKey( new Object[]{ databaseId, schemaId, "emp" } ) ) {
                addTable( "emp", schemaId, systemId, TableType.SOURCE, false, null );
            }
            if ( !tableNames.containsKey( new Object[]{ databaseId, schemaId, "work" } ) ) {
                addTable( "work", schemaId, systemId, TableType.SOURCE, false, null );
                addDefaultCsvColumns( csv );
            }
        }

        ////////////////////////
        // init query interfaces
        if ( !queryInterfaceNames.containsKey( "jdbc" ) ) {
            Map<String, String> jdbcSettings = new HashMap<>();
            jdbcSettings.put( "port", "20591" );
            jdbcSettings.put( "serialization", "PROTOBUF" );
            addQueryInterface( "jdbc", "org.polypheny.db.jdbc.JdbcInterface", jdbcSettings );
        }
        if ( !queryInterfaceNames.containsKey( "rest" ) ) {
            Map<String, String> restSettings = new HashMap<>();
            restSettings.put( "port", "8089" );
            restSettings.put( "maxUploadSizeMb", "10000" );
            addQueryInterface( "rest", "org.polypheny.db.restapi.HttpRestServer", restSettings );
        }

        try {
            commit();
        } catch ( NoTablePrimaryKeyException e ) {
            throw new RuntimeException( e );
        }

    }


    /**
     * Initiates default columns for csv files
     */
    private void addDefaultCsvColumns( CatalogAdapter csv ) throws UnknownSchemaException, UnknownTableException, GenericCatalogException, UnknownColumnException, UnknownDatabaseException {
        CatalogSchema schema = getSchema( "APP", "public" );
        CatalogTable depts = getTable( schema.id, "depts" );

        addDefaultColumn( csv, depts, "deptno", PolyType.INTEGER, null, 1, null );
        addDefaultColumn( csv, depts, "name", PolyType.VARCHAR, Collation.CASE_INSENSITIVE, 2, 20 );

        CatalogTable emps = getTable( schema.id, "emps" );
        addDefaultColumn( csv, emps, "empid", PolyType.INTEGER, null, 1, null );
        addDefaultColumn( csv, emps, "deptno", PolyType.INTEGER, null, 2, null );
        addDefaultColumn( csv, emps, "name", PolyType.VARCHAR, Collation.CASE_INSENSITIVE, 3, 20 );
        addDefaultColumn( csv, emps, "salary", PolyType.INTEGER, null, 4, null );
        addDefaultColumn( csv, emps, "commission", PolyType.INTEGER, null, 5, null );

        CatalogTable emp = getTable( schema.id, "emp" );
        addDefaultColumn( csv, emp, "employeeno", PolyType.INTEGER, null, 1, null );
        addDefaultColumn( csv, emp, "age", PolyType.INTEGER, null, 2, null );
        addDefaultColumn( csv, emp, "gender", PolyType.VARCHAR, Collation.CASE_INSENSITIVE, 3, 20 );
        addDefaultColumn( csv, emp, "maritalstatus", PolyType.VARCHAR, Collation.CASE_INSENSITIVE, 4, 20 );
        addDefaultColumn( csv, emp, "worklifebalance", PolyType.VARCHAR, Collation.CASE_INSENSITIVE, 5, 20 );
        addDefaultColumn( csv, emp, "education", PolyType.VARCHAR, Collation.CASE_INSENSITIVE, 6, 20 );
        addDefaultColumn( csv, emp, "monthlyincome", PolyType.INTEGER, null, 7, null );
        addDefaultColumn( csv, emp, "relationshipjoy", PolyType.VARCHAR, Collation.CASE_INSENSITIVE, 8, 20 );
        addDefaultColumn( csv, emp, "workingyears", PolyType.INTEGER, null, 9, null );
        addDefaultColumn( csv, emp, "yearsatcompany", PolyType.INTEGER, null, 10, null );

        CatalogTable work = getTable( schema.id, "work" );
        addDefaultColumn( csv, work, "employeeno", PolyType.INTEGER, null, 1, null );
        addDefaultColumn( csv, work, "educationfield", PolyType.VARCHAR, Collation.CASE_INSENSITIVE, 2, 20 );
        addDefaultColumn( csv, work, "jobinvolvement", PolyType.VARCHAR, Collation.CASE_INSENSITIVE, 3, 20 );
        addDefaultColumn( csv, work, "joblevel", PolyType.INTEGER, null, 4, null );
        addDefaultColumn( csv, work, "jobrole", PolyType.VARCHAR, Collation.CASE_INSENSITIVE, 5, 30 );
        addDefaultColumn( csv, work, "businesstravel", PolyType.VARCHAR, Collation.CASE_INSENSITIVE, 6, 20 );
        addDefaultColumn( csv, work, "department", PolyType.VARCHAR, Collation.CASE_INSENSITIVE, 7, 25 );
        addDefaultColumn( csv, work, "attrition", PolyType.VARCHAR, Collation.CASE_INSENSITIVE, 8, 20 );
        addDefaultColumn( csv, work, "dailyrate", PolyType.INTEGER, null, 9, null );

        // set all needed primary keys
        addPrimaryKey( depts.id, Collections.singletonList( getColumn( depts.id, "deptno" ).id ) );
        addPrimaryKey( emps.id, Collections.singletonList( getColumn( emps.id, "empid" ).id ) );
        addPrimaryKey( emp.id, Collections.singletonList( getColumn( emp.id, "employeeno" ).id ) );
        addPrimaryKey( work.id, Collections.singletonList( getColumn( work.id, "employeeno" ).id ) );

    }


    private void addDefaultColumn( CatalogAdapter csv, CatalogTable table, String name, PolyType type, Collation collation, int position, Integer length ) {
        if ( !checkIfExistsColumn( table.id, name ) ) {
            long colId = addColumn( name, table.id, position, type, null, length, null, null, null, false, collation );
<<<<<<< HEAD
            addColumnPlacement( csv.id, colId, PlacementType.AUTOMATIC, null, table.name, name, null );
=======
            String filename = table.name + ".csv";
            if ( table.name.equals( "emp" ) || table.name.equals( "work" ) ) {
                filename += ".gz";
            }
            addColumnPlacement( csv.id, colId, PlacementType.AUTOMATIC, filename, table.name, name );
            updateColumnPlacementPhysicalPosition( csv.id, colId, position );
>>>>>>> 4f68b18c
        }
    }


    @Override
    public void validateColumns() {
        CatalogValidator validator = new CatalogValidator();
        db.rollback();
        try {
            validator.validate();
        } catch ( GenericCatalogException e ) {
            throw new RuntimeException( e );
        }
    }


    @Override
    public void close() {
        db.close();
    }


    @Override
    public void clear() {
        db.getAll().clear();
        initDBLayout( db );
        restoreAllIdBuilders();
    }


    /**
     * Inserts a new database,
     * if a database with the same name already exists, it throws an error // TODO should it?
     *
     * @return the id of the newly inserted database
     */
    @Override
    public long addDatabase( String name, int ownerId, String ownerName, long defaultSchemaId, String defaultSchemaName ) {
        long id = databaseIdBuilder.getAndIncrement();
        CatalogDatabase database = new CatalogDatabase( id, name, ownerId, ownerName, defaultSchemaId, defaultSchemaName );
        synchronized ( this ) {
            databases.put( id, database );
            databaseNames.put( name, database );
            databaseChildren.put( id, ImmutableList.<Long>builder().build() );
        }
        listeners.firePropertyChange( "database", null, database );
        return id;
    }


    @Override
    public void deleteDatabase( long databaseId ) {
        CatalogDatabase database = getDatabase( databaseId );
        if ( database != null ) {
            synchronized ( this ) {
                databases.remove( databaseId );
                databaseNames.remove( database.name );
                databaseChildren.remove( databaseId );
            }
        }
    }


    /**
     * Inserts a new user,
     * if a user with the same name already exists, it throws an error // TODO should it?
     *
     * @param name of the user
     * @param password of the user
     * @return the id of the created user
     */
    public int addUser( String name, String password ) {
        CatalogUser user = new CatalogUser( userIdBuilder.getAndIncrement(), name, password );
        synchronized ( this ) {
            users.put( user.id, user );
            userNames.put( user.name, user );
        }
        listeners.firePropertyChange( "user", null, user );
        return user.id;
    }


    /**
     * Get all databases
     * if pattern is specified, only the ones which confirm to it
     *
     * @param pattern A pattern for the database name
     * @return List of databases
     */
    @Override
    public List<CatalogDatabase> getDatabases( Pattern pattern ) {
        if ( pattern != null ) {
            if ( pattern.containsWildcards ) {
                return databaseNames.entrySet().stream().filter( e -> e.getKey().matches( pattern.toRegex() ) ).map( Entry::getValue ).sorted().collect( Collectors.toList() );
            } else {
                if ( databaseNames.containsKey( pattern.pattern ) ) {
                    return Collections.singletonList( databaseNames.get( pattern.pattern ) );
                } else {
                    return new ArrayList<>();
                }
            }
        } else {
            return new ArrayList<>( databases.values() );
        }
    }


    /**
     * Returns the database with the given name.
     *
     * @param databaseName The name of the database
     * @return The database
     * @throws UnknownDatabaseException If there is no database with this name.
     */
    @Override
    public CatalogDatabase getDatabase( String databaseName ) throws UnknownDatabaseException {
        try {
            return Objects.requireNonNull( databaseNames.get( databaseName ) );
        } catch ( NullPointerException e ) {
            throw new UnknownDatabaseException( databaseName );
        }
    }


    /**
     * Returns the database with the given name.
     *
     * @param databaseId The id of the database
     * @return The database
     */
    @Override
    public CatalogDatabase getDatabase( long databaseId ) {
        try {
            return Objects.requireNonNull( databases.get( databaseId ) );
        } catch ( NullPointerException e ) {
            throw new UnknownDatabaseIdRuntimeException( databaseId );
        }
    }


    /**
     * Get all schemas which fit to the specified filter pattern.
     * <code>getSchemas(xid, null, null)</code> returns all schemas of all databases.
     *
     * @param databaseNamePattern Pattern for the database name. null returns all.
     * @param schemaNamePattern Pattern for the schema name. null returns all.
     * @return List of schemas which fit to the specified filter. If there is no schema which meets the criteria, an empty list is returned.
     */
    @Override
    public List<CatalogSchema> getSchemas( Pattern databaseNamePattern, Pattern schemaNamePattern ) {

        List<CatalogDatabase> catalogDatabases = getDatabases( databaseNamePattern );

        if ( catalogDatabases.size() > 0 ) {
            Stream<CatalogSchema> catalogSchemas = catalogDatabases.stream().filter( d -> databaseChildren.containsKey( d.id ) ).flatMap( d -> Objects.requireNonNull( databaseChildren.get( d.id ) ).stream() ).map( schemas::get );

            if ( schemaNamePattern != null ) {
                catalogSchemas = catalogSchemas.filter( s -> s.name.matches( schemaNamePattern.toRegex() ) );
            }
            return catalogSchemas.collect( Collectors.toList() );
        }

        return new ArrayList<>();

    }


    /**
     * Get all schemas of the specified database which fit to the specified filter pattern.
     * <code>getSchemas(xid, databaseName, null)</code> returns all schemas of the database.
     *
     * @param databaseId The id of the database
     * @param schemaNamePattern Pattern for the schema name. null returns all
     * @return List of schemas which fit to the specified filter. If there is no schema which meets the criteria, an empty list is returned.
     */
    @Override
    public List<CatalogSchema> getSchemas( long databaseId, Pattern schemaNamePattern ) {
        if ( schemaNamePattern != null ) {
            List<CatalogSchema> list = new ArrayList<>();
            for ( CatalogSchema schema : schemaNames.prefixSubMap( new Object[]{ databaseId } ).values() ) {
                if ( schema.name.matches( schemaNamePattern.pattern ) ) {
                    list.add( schema );
                }
            }
            return ImmutableList.copyOf( list );
        } else {
            return new ArrayList<>( schemaNames.prefixSubMap( new Object[]{ databaseId } ).values() );
        }
    }


    /**
     * Returns the schema with the specified id.
     *
     * @param schemaId The id of the schema
     * @return The schema
     */
    @Override
    public CatalogSchema getSchema( long schemaId ) {
        try {
            return Objects.requireNonNull( schemas.get( schemaId ) );
        } catch ( NullPointerException e ) {
            throw new UnknownSchemaIdRuntimeException( schemaId );
        }
    }


    /**
     * Returns the schema with the given name in the specified database.
     *
     * @param databaseName The name of the database
     * @param schemaName The name of the schema
     * @return The schema
     * @throws UnknownSchemaException If there is no schema with this name in the specified database.
     */
    @Override
    public CatalogSchema getSchema( String databaseName, String schemaName ) throws UnknownSchemaException, UnknownDatabaseException {
        try {
            long databaseId = getDatabase( databaseName ).id;
            return Objects.requireNonNull( schemaNames.get( new Object[]{ databaseId, schemaName } ) );
        } catch ( NullPointerException e ) {
            throw new UnknownSchemaException( databaseName, schemaName );
        }

    }


    /**
     * Returns the schema with the given name in the specified database.
     *
     * @param databaseId The id of the database
     * @param schemaName The name of the schema
     * @return The schema
     * @throws UnknownSchemaException If there is no schema with this name in the specified database.
     */
    @Override
    public CatalogSchema getSchema( long databaseId, String schemaName ) throws UnknownSchemaException {
        try {
            return Objects.requireNonNull( schemaNames.get( new Object[]{ databaseId, schemaName } ) );
        } catch ( NullPointerException e ) {
            throw new UnknownSchemaException( databaseId, schemaName );
        }
    }


    /**
     * Adds a schema in a specified database
     *
     * @param name The name of the schema
     * @param databaseId The id of the associated database
     * @param ownerId The owner of this schema
     * @param schemaType The type of this schema
     * @return The id of the inserted schema
     */
    @Override
    public long addSchema( String name, long databaseId, int ownerId, SchemaType schemaType ) {
        CatalogUser owner = getUser( ownerId );
        long id = schemaIdBuilder.getAndIncrement();
        CatalogSchema schema = new CatalogSchema( id, name, databaseId, ownerId, owner.name, schemaType );
        synchronized ( this ) {
            schemas.put( id, schema );
            schemaNames.put( new Object[]{ databaseId, name }, schema );
            schemaChildren.put( id, ImmutableList.<Long>builder().build() );
            List<Long> children = new ArrayList<>( Objects.requireNonNull( databaseChildren.get( databaseId ) ) );
            children.add( id );
            databaseChildren.replace( databaseId, ImmutableList.copyOf( children ) );
        }
        listeners.firePropertyChange( "schema", null, schema );
        return id;
    }


    /**
     * Checks weather a schema with the specified name exists in a database.
     *
     * @param databaseId The if of the database
     * @param schemaName The name of the schema to check
     * @return True if there is a schema with this name. False if not.
     */
    @Override
    public boolean checkIfExistsSchema( long databaseId, String schemaName ) {
        return schemaNames.containsKey( new Object[]{ databaseId, schemaName } );
    }


    /**
     * Rename a schema
     *
     * @param schemaId The if of the schema to rename
     * @param name New name of the schema
     */
    @Override
    public void renameSchema( long schemaId, String name ) {
        try {
            CatalogSchema old = Objects.requireNonNull( schemas.get( schemaId ) );
            CatalogSchema schema = new CatalogSchema( old.id, name, old.databaseId, old.ownerId, old.ownerName, old.schemaType );

            synchronized ( this ) {
                schemas.replace( schemaId, schema );
                schemaNames.remove( new Object[]{ old.databaseId, old.name } );
                schemaNames.put( new Object[]{ old.databaseId, name }, schema );
            }
            listeners.firePropertyChange( "schema", old, schema );
        } catch ( NullPointerException e ) {
            throw new UnknownSchemaIdRuntimeException( schemaId );
        }
    }


    /**
     * Change owner of a schema
     *
     * @param schemaId The id of the schema which gets its ownerId changed
     * @param ownerId Id of the new owner
     */
    @Override
    public void setSchemaOwner( long schemaId, long ownerId ) {
        try {
            CatalogSchema old = Objects.requireNonNull( schemas.get( schemaId ) );
            CatalogSchema schema = new CatalogSchema( old.id, old.name, old.databaseId, (int) ownerId, old.ownerName, old.schemaType );
            synchronized ( this ) {
                schemas.replace( schemaId, schema );
                schemaNames.replace( new Object[]{ schema.databaseId, schema.name }, schema );
            }
            listeners.firePropertyChange( "schema", old, schema );
        } catch ( NullPointerException e ) {
            throw new UnknownSchemaIdRuntimeException( schemaId );
        }
    }


    /**
     * Delete a schema from the catalog
     *
     * @param schemaId The if of the schema to delete
     */
    @Override
    public void deleteSchema( long schemaId ) {
        CatalogSchema schema = getSchema( schemaId );
        synchronized ( this ) {
            schemaNames.remove( new Object[]{ schema.databaseId, schema.name } );
            List<Long> oldChildren = new ArrayList<>( Objects.requireNonNull( databaseChildren.get( schema.databaseId ) ) );
            oldChildren.remove( schemaId );
            databaseChildren.replace( schema.databaseId, ImmutableList.copyOf( oldChildren ) );

            for ( Long id : Objects.requireNonNull( schemaChildren.get( schemaId ) ) ) {
                deleteTable( id );
            }
            schemaChildren.remove( schemaId );
            schemas.remove( schemaId );

        }
        listeners.firePropertyChange( "Schema", schema, null );
    }


    /**
     * Get all tables of the specified schema which fit to the specified filters.
     * <code>getTables(xid, databaseName, null, null, null)</code> returns all tables of the database.
     *
     * @param schemaId The id of the schema
     * @param tableNamePattern Pattern for the table name. null returns all.
     * @return List of tables which fit to the specified filters. If there is no table which meets the criteria, an empty list is returned.
     */
    @Override
    public List<CatalogTable> getTables( long schemaId, Pattern tableNamePattern ) {
        if ( schemas.containsKey( schemaId ) ) {

            CatalogSchema schema = Objects.requireNonNull( schemas.get( schemaId ) );
            if ( tableNamePattern != null ) {
                return Collections.singletonList( tableNames.get( new Object[]{ schema.databaseId, schemaId, tableNamePattern.pattern } ) );
            } else {
                return new ArrayList<>( tableNames.prefixSubMap( new Object[]{ schema.databaseId, schemaId } ).values() );
            }
        }
        return new ArrayList<>();
    }


    /**
     * Get all tables of the specified database which fit to the specified filters.
     * <code>getTables(xid, databaseName, null, null, null)</code> returns all tables of the database.
     *
     * @param databaseId The id of the database
     * @param schemaNamePattern Pattern for the schema name. null returns all.
     * @param tableNamePattern Pattern for the table name. null returns all.
     * @return List of tables which fit to the specified filters. If there is no table which meets the criteria, an empty list is returned.
     */
    @Override
    public List<CatalogTable> getTables( long databaseId, Pattern schemaNamePattern, Pattern tableNamePattern ) {

        if ( schemaNamePattern != null && tableNamePattern != null ) {
            CatalogSchema schema = schemaNames.get( new Object[]{ databaseId, schemaNamePattern.pattern } );
            if ( schema != null ) {
                return Collections.singletonList( Objects.requireNonNull( tableNames.get( new Object[]{ databaseId, schema.id, tableNamePattern.pattern } ) ) );
            }
        } else if ( schemaNamePattern != null ) {
            CatalogSchema schema = schemaNames.get( new Object[]{ databaseId, schemaNamePattern.pattern } );
            if ( schema != null ) {
                return new ArrayList<>( tableNames.prefixSubMap( new Object[]{ databaseId, schema.id } ).values() );
            }
        } else {
            return new ArrayList<>( tableNames.prefixSubMap( new Object[]{ databaseId } ).values() );
        }

        return new ArrayList<>();
    }


    /**
     * Get all tables of the specified database which fit to the specified filters.
     * <code>
     * ables(xid, databaseName, null, null, null)
     * </code> returns all tables of the database.
     *
     * @param databaseNamePattern Pattern for the database name. null returns all.
     * @param schemaNamePattern Pattern for the schema name. null returns all.
     * @param tableNamePattern Pattern for the table name. null returns all.
     * @return List of tables which fit to the specified filters. If there is no table which meets the criteria, an empty list is returned.
     */
    @Override
    public List<CatalogTable> getTables( Pattern databaseNamePattern, Pattern schemaNamePattern, Pattern tableNamePattern ) {
        List<CatalogSchema> catalogSchemas = getSchemas( databaseNamePattern, schemaNamePattern );

        if ( catalogSchemas.size() > 0 ) {
            Stream<CatalogTable> catalogTables = catalogSchemas.stream().filter( t -> schemaChildren.containsKey( t.id ) ).flatMap( t -> Objects.requireNonNull( schemaChildren.get( t.id ) ).stream() ).map( tables::get );

            if ( tableNamePattern != null ) {
                catalogTables = catalogTables.filter( t -> t.name.matches( tableNamePattern.toRegex() ) );
            }
            return catalogTables.collect( Collectors.toList() );
        }

        return new ArrayList<>();
    }


    @Override
    public CatalogTable getTable( long tableId ) {
        try {
            return Objects.requireNonNull( tables.get( tableId ) );
        } catch ( NullPointerException e ) {
<<<<<<< HEAD
            throw new UnknownTableException.UnknownTableIdRuntimeException( tableId );
=======
            throw new UnknownTableIdRuntimeException( tableId );
>>>>>>> 4f68b18c
        }
    }


    /**
     * Returns the table with the given name in the specified schema.
     *
     * @param schemaId The id of the schema
     * @param tableName The name of the table
     * @return The table
     * @throws UnknownTableException If there is no table with this name in the specified database and schema.
     */
    @Override
    public CatalogTable getTable( long schemaId, String tableName ) throws UnknownTableException {
        try {
            CatalogSchema schema = getSchema( schemaId );
            return Objects.requireNonNull( tableNames.get( new Object[]{ schema.databaseId, schemaId, tableName } ) );
        } catch ( NullPointerException e ) {
            throw new UnknownTableException( schemaId, tableName );
        }
    }


    /**
     * Returns the table with the given name in the specified database and schema.
     *
     * @param databaseId The id of the database
     * @param schemaName The name of the schema
     * @param tableName The name of the table
     * @return The table
     * @throws UnknownTableException If there is no table with this name in the specified database and schema.
     */
    @Override
    public CatalogTable getTable( long databaseId, String schemaName, String tableName ) throws UnknownTableException {
        try {
            long schemaId = Objects.requireNonNull( schemaNames.get( new Object[]{ databaseId, schemaName } ) ).id;
            return Objects.requireNonNull( tableNames.get( new Object[]{ databaseId, schemaId, tableName } ) );
        } catch ( NullPointerException e ) {
            throw new UnknownTableException( databaseId, schemaName, tableName );
        }
    }


    /**
     * Returns the table with the given name in the specified database and schema.
     *
     * @param databaseName The name of the database
     * @param schemaName The name of the schema
     * @param tableName The name of the table
     * @return The table
     * @throws UnknownTableException If there is no table with this name in the specified database and schema.
     */
    @Override
    public CatalogTable getTable( String databaseName, String schemaName, String tableName ) throws UnknownTableException, UnknownDatabaseException, UnknownSchemaException {
        try {
            long databaseId = getDatabase( databaseName ).id;
            long schemaId = getSchema( databaseId, schemaName ).id;
            return Objects.requireNonNull( tableNames.get( new Object[]{ databaseId, schemaId, tableName } ) );
        } catch ( NullPointerException e ) {
            throw new UnknownTableException( databaseName, schemaName, tableName );
        }
    }


    /**
     * Adds a table to a specified schema.
     *
     * @param name The name of the table to add
     * @param schemaId The id of the schema
     * @param ownerId The if of the owner
     * @param tableType The table type
     * @param modifiable Whether the content of the table can be modified
     * @param definition The definition of this table (e.g. a SQL string; null if not applicable)
     * @return The id of the inserted table
     */
    @Override
<<<<<<< HEAD
    public long addTable( String name, long schemaId, int ownerId, TableType tableType, String definition ) throws GenericCatalogException {
        try {
            long id = tableIdBuilder.getAndIncrement();
            log.debug( "Creating table with id: {}", id );
            CatalogSchema schema = Objects.requireNonNull( schemas.get( schemaId ) );
            CatalogUser owner = Objects.requireNonNull( users.get( ownerId ) );
            CatalogTable table = new CatalogTable(
                    id,
                    name,
                    ImmutableList.of(),
                    schemaId,
                    schema.databaseId,
                    ownerId,
                    owner.name,
                    tableType,
                    definition,
                    null,
                    ImmutableMap.of() );
=======
    public long addTable( String name, long schemaId, int ownerId, TableType tableType, boolean modifiable, String definition ) {
        long id = tableIdBuilder.getAndIncrement();
        CatalogSchema schema = getSchema( schemaId );
        CatalogUser owner = getUser( ownerId );
        CatalogTable table = new CatalogTable(
                id,
                name,
                ImmutableList.of(),
                schemaId,
                schema.databaseId,
                ownerId,
                owner.name,
                tableType,
                definition,
                null,
                ImmutableMap.of(),
                modifiable );
>>>>>>> 4f68b18c

        synchronized ( this ) {
            tables.put( id, table );

            tableChildren.put( id, ImmutableList.<Long>builder().build() );
            tableNames.put( new Object[]{ schema.databaseId, schemaId, name }, table );
            List<Long> children = new ArrayList<>( Objects.requireNonNull( schemaChildren.get( schemaId ) ) );
            children.add( id );
            schemaChildren.replace( schemaId, ImmutableList.copyOf( children ) );
        }
        openTable = id;
        listeners.firePropertyChange( "table", null, table );
        return id;
    }


    /**
     * Checks if there is a table with the specified name in the specified schema.
     *
     * @param schemaId The id of the schema
     * @param tableName The name to check for
     * @return true if there is a table with this name, false if not.
     */
    @Override
    public boolean checkIfExistsTable( long schemaId, String tableName ) {
        CatalogSchema schema = getSchema( schemaId );
        return tableNames.containsKey( new Object[]{ schema.databaseId, schemaId, tableName } );
    }


    /**
     * Renames a table
     *
     * @param tableId The if of the table to rename
     * @param name New name of the table
     */
    @Override
    public void renameTable( long tableId, String name ) {
        CatalogTable old = getTable( tableId );
        CatalogTable table = new CatalogTable( old.id, name, old.columnIds, old.schemaId, old.databaseId, old.ownerId, old.ownerName, old.tableType, old.definition, old.primaryKey, old.placementsByAdapter, old.modifiable );
        synchronized ( this ) {
            tables.replace( tableId, table );
            tableNames.remove( new Object[]{ table.databaseId, table.schemaId, old.name } );
            tableNames.put( new Object[]{ table.databaseId, table.schemaId, name }, table );
        }
        listeners.firePropertyChange( "table", old, table );
    }


    /**
     * Delete the specified table. Columns, Keys and ColumnPlacements need to be deleted before.
     *
     * @param tableId The id of the table to delete
     */
    @Override
    public void deleteTable( long tableId ) {
        CatalogTable table = getTable( tableId );
        List<Long> children = new ArrayList<>( Objects.requireNonNull( schemaChildren.get( table.schemaId ) ) );
        children.remove( tableId );
        synchronized ( this ) {
            schemaChildren.replace( table.schemaId, ImmutableList.copyOf( children ) );

            for ( Long columnId : Objects.requireNonNull( tableChildren.get( tableId ) ) ) {
                deleteColumn( columnId );
            }

            tableChildren.remove( tableId );
            tables.remove( tableId );
            tableNames.remove( new Object[]{ table.databaseId, table.schemaId, table.name } );
            // primary key was deleted and open table has to be closed
            if ( openTable != null && openTable == tableId ) {
                openTable = null;
            }

        }
        listeners.firePropertyChange( "table", table, null );
    }


    /**
     * Change owner of a table
     *
     * @param tableId The if of the table
     * @param ownerId Id of the new owner
     */
    @Override
    public void setTableOwner( long tableId, int ownerId ) {
        CatalogTable old = getTable( tableId );
        CatalogUser user = getUser( ownerId );
        CatalogTable table = new CatalogTable( old.id, old.name, old.columnIds, old.schemaId, old.databaseId, ownerId, user.name, old.tableType, old.definition, old.primaryKey, old.placementsByAdapter, old.modifiable );
        synchronized ( this ) {
            tables.replace( tableId, table );
            tableNames.replace( new Object[]{ table.databaseId, table.schemaId, table.name }, table );
        }
        listeners.firePropertyChange( "table", old, table );
    }


    /**
     * Set the primary key of a table
     *
     * @param tableId The id of the table
     * @param keyId The id of the key to set as primary key. Set null to set no primary key.
     */
    @Override
<<<<<<< HEAD
    public void setPrimaryKey( long tableId, Long keyId ) throws GenericCatalogException {
        try {
            CatalogTable old = Objects.requireNonNull( tables.get( tableId ) );
            CatalogTable table = new CatalogTable( old.id, old.name, old.columnIds, old.schemaId, old.databaseId, old.ownerId, old.ownerName, old.tableType, old.definition, keyId, old.placementsByStore );
            synchronized ( this ) {
                tables.replace( tableId, table );
                tableNames.replace( new Object[]{ table.databaseId, table.schemaId, table.name }, table );
=======
    public void setPrimaryKey( long tableId, Long keyId ) {
        CatalogTable old = getTable( tableId );
        CatalogTable table = new CatalogTable( old.id, old.name, old.columnIds, old.schemaId, old.databaseId, old.ownerId, old.ownerName, old.tableType, old.definition, keyId, old.placementsByAdapter, old.modifiable );
        synchronized ( this ) {
            tables.replace( tableId, table );
            tableNames.replace( new Object[]{ table.databaseId, table.schemaId, table.name }, table );
>>>>>>> 4f68b18c

            if ( keyId == null ) {
                openTable = tableId;
            } else {
                primaryKeys.put( keyId, new CatalogPrimaryKey( Objects.requireNonNull( keys.get( keyId ) ) ) );
                openTable = null;
            }
        }
        listeners.firePropertyChange( "table", old, table );
    }


    /**
     * Adds a placement for a column.
     *
     * @param adapterId The store on which the table should be placed on
     * @param columnId The id of the column to be placed
     * @param placementType The type of placement
<<<<<<< HEAD
     * @param physicalSchemaName The schema name on the data store
     * @param physicalTableName The table name on the data store
     * @param physicalColumnName The column name on the data store
     * @param partitionIds List of partitions to place on this column placement/May be null
     * @throws GenericCatalogException A generic catalog exception
     */
    @Override
    public void addColumnPlacement( int storeId, long columnId, PlacementType placementType, String physicalSchemaName, String physicalTableName, String physicalColumnName, List<Long> partitionIds ) throws GenericCatalogException {
        try {
            CatalogColumn column = Objects.requireNonNull( columns.get( columnId ) );
            CatalogStore store = Objects.requireNonNull( stores.get( storeId ) );
            CatalogColumnPlacement placement = new CatalogColumnPlacement(
                    column.tableId,
                    columnId,
                    storeId,
                    store.uniqueName,
                    placementType,
                    physicalSchemaName,
                    physicalTableName,
                    physicalColumnName,
                    physicalPositionBuilder.getAndIncrement() );
=======
     * @param physicalSchemaName The schema name on the adapter
     * @param physicalTableName The table name on the adapter
     * @param physicalColumnName The column name on the adapter
     */
    @Override
    public void addColumnPlacement( int adapterId, long columnId, PlacementType placementType, String physicalSchemaName, String physicalTableName, String physicalColumnName ) {
        CatalogColumn column = Objects.requireNonNull( columns.get( columnId ) );
        CatalogAdapter store = Objects.requireNonNull( adapters.get( adapterId ) );
        CatalogColumnPlacement placement = new CatalogColumnPlacement(
                column.tableId,
                columnId,
                adapterId,
                store.uniqueName,
                placementType,
                physicalSchemaName,
                physicalTableName,
                physicalColumnName,
                physicalPositionBuilder.getAndIncrement() );
>>>>>>> 4f68b18c

            synchronized ( this ) {
                columnPlacements.put( new Object[]{ adapterId, columnId }, placement );

                CatalogTable old = Objects.requireNonNull( tables.get( column.tableId ) );
                Map<Integer, ImmutableList<Long>> placementsByStore = new HashMap<>( old.placementsByAdapter );
                if ( placementsByStore.containsKey( adapterId ) ) {
                    List<Long> placements = new ArrayList<>( placementsByStore.get( adapterId ) );
                    placements.add( columnId );
                    placementsByStore.replace( adapterId, ImmutableList.copyOf( placements ) );
                } else {
                    placementsByStore.put( adapterId, ImmutableList.of( columnId ) );
                }
<<<<<<< HEAD
                log.debug( "Add ColumnPlacement to table '{}' {} {}", old.name, storeId, columnId );
                CatalogTable table;

                // Required because otherwise an already partitioned table would be reset to a regular table due to the different constructors.
                if ( old.isPartitioned ) {
                    log.debug( " Table '{}' is partitioned.", old.name );
                    table = new CatalogTable(
                            old.id,
                            old.name,
                            old.columnIds,
                            old.schemaId,
                            old.databaseId,
                            old.ownerId,
                            old.ownerName,
                            old.tableType,
                            old.definition,
                            old.primaryKey,
                            ImmutableMap.copyOf( placementsByStore ),
                            old.numPartitions,
                            old.partitionType,
                            old.partitionIds,
                            old.partitionColumnId );

                    // If table is partitioned and no concrete partitions are defined place all partitions on columnPlacement
                    if ( partitionIds == null ) {
                        partitionIds = table.partitionIds;
                    }

                    // TODO @Hennlo: According to the following comment the addPartitionsToColumn... is required. But it is commented out...
                    // Add placement to list of placements containing a partition otherwise this partition will not be part of a partition lookup
                    // addPartitionsToColumnPlacement(placement, partitionIds);

                    // Only executed if this is the first placement on the store
                    if ( !dataPartitionPlacement.containsKey( new Object[]{ storeId, column.tableId } ) ) {
                        if ( log.isDebugEnabled() ) {
                            log.debug( "Table '{}.{}' does not exists in DataPartitionPlacements so far. Assigning partitions {}",
                                    store.uniqueName,
                                    old.name, partitionIds );
                        }
                        updatePartitionsOnDataPlacement( storeId, column.tableId, partitionIds );
                    } else {
                        if ( log.isDebugEnabled() ) {
                            log.debug( "Table '{}.{}' already exists in DataPartitionPlacement, keeping assigned partitions {}",
                                    store.uniqueName,
                                    old.name,
                                    getPartitionsOnDataPlacement( storeId, old.id ) );
                        }
                    }

                } else {
                    table = new CatalogTable(
                            old.id,
                            old.name,
                            old.columnIds,
                            old.schemaId,
                            old.databaseId,
                            old.ownerId,
                            old.ownerName,
                            old.tableType,
                            old.definition,
                            old.primaryKey,
                            ImmutableMap.copyOf( placementsByStore ) );
                }
=======
                CatalogTable table = new CatalogTable( old.id, old.name, old.columnIds, old.schemaId, old.databaseId, old.ownerId, old.ownerName, old.tableType, old.definition, old.primaryKey, ImmutableMap.copyOf( placementsByStore ), old.modifiable );
>>>>>>> 4f68b18c

                tables.replace( column.tableId, table );
                tableNames.replace( new Object[]{ table.databaseId, table.schemaId, table.name }, table );
            }
            listeners.firePropertyChange( "columnPlacement", null, placement );
<<<<<<< HEAD
        } catch ( NullPointerException | UnknownStoreException e ) {
            throw new GenericCatalogException( e );
        }
=======
>>>>>>> 4f68b18c
    }


    /**
     * Deletes a column placement from a specified adapter.
     *
     * @param adapterId The id of the adapter
     * @param columnId The id of the column
     */
    @Override
<<<<<<< HEAD
    public void deleteColumnPlacement( int storeId, long columnId ) throws GenericCatalogException {
        try {
            boolean lastPlacementOnStore = false;
            CatalogTable oldTable = getTable( getColumn( columnId ).tableId );
            Map<Integer, ImmutableList<Long>> placementsByStore = new HashMap<>( oldTable.placementsByStore );
            List<Long> placements = new ArrayList<>( placementsByStore.get( storeId ) );
            placements.remove( columnId );
            if ( placements.size() != 0 ) {
                placementsByStore.put( storeId, ImmutableList.copyOf( placements ) );
            } else {
                placementsByStore.remove( storeId );
                lastPlacementOnStore = true;
            }

            CatalogTable table;
            synchronized ( this ) {
                // Needed because otherwise a already partitioned table would be reset to a regular table due to the different constructors.
                if ( oldTable.isPartitioned ) {
                    if ( log.isDebugEnabled() ) {
                        log.debug( "Is flagged for deletion {}", oldTable.flaggedForDeletion );
                    }
                    if ( oldTable.flaggedForDeletion ) {
                        if ( !validatePartitionDistribution( storeId, oldTable.id, columnId ) ) {
                            throw new RuntimeException( "Partition Distribution failed" );
                        }
                    }

                    if ( log.isDebugEnabled() ) {
                        log.debug( "Table '{}' is partitioned.", oldTable.name );
                    }
                    table = new CatalogTable(
                            oldTable.id,
                            oldTable.name,
                            oldTable.columnIds,
                            oldTable.schemaId,
                            oldTable.databaseId,
                            oldTable.ownerId,
                            oldTable.ownerName,
                            oldTable.tableType,
                            oldTable.definition,
                            oldTable.primaryKey,
                            ImmutableMap.copyOf( placementsByStore ),
                            oldTable.numPartitions,
                            oldTable.partitionType,
                            oldTable.partitionIds,
                            oldTable.partitionColumnId );

                    //Check if this is the last placement on store. If so remove dataPartitionPlacement
                    if ( lastPlacementOnStore ) {
                        dataPartitionPlacement.remove( new Object[]{ storeId, oldTable.id } );
                        if ( log.isDebugEnabled() ) {
                            log.debug( "Column '{}' was the last placement on store: '{}.{}' ",
                                    getColumn( columnId ).name,
                                    getStore( storeId ).uniqueName,
                                    table.name );
                        }
                    }
                } else {
                    table = new CatalogTable(
                            oldTable.id,
                            oldTable.name,
                            oldTable.columnIds,
                            oldTable.schemaId,
                            oldTable.databaseId,
                            oldTable.ownerId,
                            oldTable.ownerName,
                            oldTable.tableType,
                            oldTable.definition,
                            oldTable.primaryKey,
                            ImmutableMap.copyOf( placementsByStore ) );
                }

                tables.replace( table.id, table );
                tableNames.replace( new Object[]{ table.databaseId, table.schemaId, table.name }, table );
                columnPlacements.remove( new Object[]{ storeId, columnId } );
            }
            listeners.firePropertyChange( "columnPlacement", table, null );
        } catch ( UnknownStoreException e ) {
            throw new GenericCatalogException( e );
        }
=======
    public void deleteColumnPlacement( int adapterId, long columnId ) {
        CatalogTable oldTable = getTable( getColumn( columnId ).tableId );
        Map<Integer, ImmutableList<Long>> placementsByStore = new HashMap<>( oldTable.placementsByAdapter );
        List<Long> placements = new ArrayList<>( placementsByStore.get( adapterId ) );
        placements.remove( columnId );
        if ( placements.size() != 0 ) {
            placementsByStore.put( adapterId, ImmutableList.copyOf( placements ) );
        } else {
            placementsByStore.remove( adapterId );
        }
        CatalogTable table = new CatalogTable( oldTable.id, oldTable.name, oldTable.columnIds, oldTable.schemaId, oldTable.databaseId, oldTable.ownerId, oldTable.ownerName, oldTable.tableType, oldTable.definition, oldTable.primaryKey, ImmutableMap.copyOf( placementsByStore ), oldTable.modifiable );
        synchronized ( this ) {
            tables.replace( table.id, table );
            tableNames.replace( new Object[]{ table.databaseId, table.schemaId, table.name }, table );
            columnPlacements.remove( new Object[]{ adapterId, columnId } );
        }
        listeners.firePropertyChange( "columnPlacement", table, null );
>>>>>>> 4f68b18c
    }


    @Override
    public CatalogColumnPlacement getColumnPlacement( int adapterId, long columnId ) {
        try {
            return Objects.requireNonNull( columnPlacements.get( new Object[]{ adapterId, columnId } ) );
        } catch ( NullPointerException e ) {
            getAdapter( adapterId );
            getColumn( columnId );
            throw new UnknownColumnPlacementRuntimeException( adapterId, columnId );
        }
    }


    @Override
    public boolean checkIfExistsColumnPlacement( int adapterId, long columnId ) {
        CatalogColumnPlacement placement = columnPlacements.get( new Object[]{ adapterId, columnId } );
        return placement != null;
    }


    /**
     * Get column placements on a adapter
     *
     * @param adapterId The id of the adapter
     * @return List of column placements on the specified adapter
     */
    @Override
    public List<CatalogColumnPlacement> getColumnPlacementsOnAdapter( int adapterId ) {
        return new ArrayList<>( columnPlacements.prefixSubMap( new Object[]{ adapterId } ).values() );
    }


    /**
     * Get column placements of a specific table on a specific adapter
     *
     * @param adapterId The id of the adapter
     * @return List of column placements of the table on the specified adapter
     */
    @Override
    public List<CatalogColumnPlacement> getColumnPlacementsOnAdapter( int adapterId, long tableId ) {
        final Comparator<CatalogColumnPlacement> columnPlacementComparator = Comparator.comparingInt( p -> getColumn( p.columnId ).position );
<<<<<<< HEAD
        return getColumnPlacementsOnStore( storeId )
                .stream()
                .filter( p -> p.tableId == tableId )
                .sorted( columnPlacementComparator )
                .collect( Collectors.toList() );
=======
        return getColumnPlacementsOnAdapter( adapterId ).stream().filter( p -> p.tableId == tableId ).sorted( columnPlacementComparator ).collect( Collectors.toList() );
>>>>>>> 4f68b18c
    }


    @Override
    public List<CatalogColumnPlacement> getColumnPlacementsOnAdapterSortedByPhysicalPosition( int adapterId, long tableId ) {
        final Comparator<CatalogColumnPlacement> columnPlacementComparator = Comparator.comparingLong( p -> p.physicalPosition );
<<<<<<< HEAD
        return getColumnPlacementsOnStore( storeId )
                .stream()
                .filter( p -> p.tableId == tableId )
                .sorted( columnPlacementComparator )
                .collect( Collectors.toList() );
=======
        return getColumnPlacementsOnAdapter( adapterId ).stream().filter( p -> p.tableId == tableId ).sorted( columnPlacementComparator ).collect( Collectors.toList() );
>>>>>>> 4f68b18c
    }


    @Override
    public List<CatalogColumnPlacement> getColumnPlacementsByColumn( long columnId ) {
        return columnPlacements.values()
                .stream()
                .filter( p -> p.columnId == columnId )
                .collect( Collectors.toList() );
    }


    /**
     * Get all column placements of a column
     *
     * @param columnId the id of the specific column
     * @return List of column placements of specific column
     */
    @Override
    public List<CatalogColumnPlacement> getColumnPlacements( long columnId ) {
        return columnPlacements.values()
                .stream()
                .filter( p -> p.columnId == columnId )
                .collect( Collectors.toList() );
    }


    /**
     * Get column placements in a specific schema on a specific adapter
     *
     * @param adapterId The id of the adapter
     * @param schemaId The id of the schema
     * @return List of column placements on this adapter and schema
     */
    @Override
    public List<CatalogColumnPlacement> getColumnPlacementsOnAdapterAndSchema( int adapterId, long schemaId ) {
        try {
<<<<<<< HEAD
            return getColumnPlacementsOnStore( storeId )
                    .stream()
                    .filter( p -> Objects.requireNonNull( columns.get( p.columnId ) ).schemaId == schemaId )
                    .collect( Collectors.toList() );
=======
            return getColumnPlacementsOnAdapter( adapterId ).stream().filter( p -> Objects.requireNonNull( columns.get( p.columnId ) ).schemaId == schemaId ).collect( Collectors.toList() );
>>>>>>> 4f68b18c
        } catch ( NullPointerException e ) {
            getAdapter( adapterId );
            getSchema( schemaId );
            return new ArrayList<>();
        }
    }


    /**
     * Update type of a placement.
     *
     * @param adapterId The id of the adapter
     * @param columnId The id of the column
     * @param placementType The new type of placement
     */
    @Override
    public void updateColumnPlacementType( int adapterId, long columnId, PlacementType placementType ) {
        try {
            CatalogColumnPlacement old = Objects.requireNonNull( columnPlacements.get( new Object[]{ adapterId, columnId } ) );
            CatalogColumnPlacement placement = new CatalogColumnPlacement(
                    old.tableId,
                    old.columnId,
                    old.adapterId,
                    old.adapterUniqueName,
                    placementType,
                    old.physicalSchemaName,
                    old.physicalTableName,
                    old.physicalColumnName,
                    old.physicalPosition );
            synchronized ( this ) {
                columnPlacements.replace( new Object[]{ adapterId, columnId }, placement );
            }
            listeners.firePropertyChange( "columnPlacement", old, placement );
        } catch ( NullPointerException e ) {
            getAdapter( adapterId );
            getColumn( columnId );
            throw new UnknownColumnPlacementRuntimeException( adapterId, columnId );
        }
    }


    /**
     * Update physical position of a column placement on a specified adapter.
     *
     * @param adapterId The id of the adapter
     * @param columnId The id of the column
     * @param position The physical position to set
     */
    @Override
    public void updateColumnPlacementPhysicalPosition( int adapterId, long columnId, long position ) {
        try {
            CatalogColumnPlacement old = Objects.requireNonNull( columnPlacements.get( new Object[]{ adapterId, columnId } ) );
            CatalogColumnPlacement placement = new CatalogColumnPlacement(
                    old.tableId,
                    old.columnId,
                    old.adapterId,
                    old.adapterUniqueName,
                    old.placementType,
                    old.physicalSchemaName,
                    old.physicalTableName,
                    old.physicalColumnName,
                    position );
            synchronized ( this ) {
                columnPlacements.replace( new Object[]{ adapterId, columnId }, placement );
            }
            listeners.firePropertyChange( "columnPlacement", old, placement );
        } catch ( NullPointerException e ) {
            getAdapter( adapterId );
            getColumn( columnId );
            throw new UnknownColumnPlacementRuntimeException( adapterId, columnId );
        }
    }


    /**
     * Update physical position of a column placement on a specified adapter. Uses auto-increment to get the globally increasing number.
     *
     * @param adapterId The id of the adapter
     * @param columnId The id of the column
     */
    @Override
    public void updateColumnPlacementPhysicalPosition( int adapterId, long columnId ) {
        try {
            CatalogColumnPlacement old = Objects.requireNonNull( columnPlacements.get( new Object[]{ adapterId, columnId } ) );
            CatalogColumnPlacement placement = new CatalogColumnPlacement(
                    old.tableId,
                    old.columnId,
                    old.adapterId,
                    old.adapterUniqueName,
                    old.placementType,
                    old.physicalSchemaName,
                    old.physicalTableName,
                    old.physicalColumnName,
                    physicalPositionBuilder.getAndIncrement() );
            synchronized ( this ) {
                columnPlacements.replace( new Object[]{ adapterId, columnId }, placement );
            }
            listeners.firePropertyChange( "columnPlacement", old, placement );
        } catch ( NullPointerException e ) {
            getAdapter( adapterId );
            getColumn( columnId );
            throw new UnknownColumnPlacementRuntimeException( adapterId, columnId );
        }
    }


    /**
     * Change physical names of a placement.
     *
     * @param adapterId The id of the adapter
     * @param columnId The id of the column
     * @param physicalSchemaName The physical schema name
     * @param physicalTableName The physical table name
     * @param physicalColumnName The physical column name
     * @param updatePhysicalColumnPosition Whether to reset the column position (highest number in the table; represents that the column is now at the last position)
     */
    @Override
    public void updateColumnPlacementPhysicalNames( int adapterId, long columnId, String physicalSchemaName, String physicalTableName, String physicalColumnName, boolean updatePhysicalColumnPosition ) {
        try {
            CatalogColumnPlacement old = Objects.requireNonNull( columnPlacements.get( new Object[]{ adapterId, columnId } ) );
            CatalogColumnPlacement placement = new CatalogColumnPlacement(
                    old.tableId,
                    old.columnId,
                    old.adapterId,
                    old.adapterUniqueName,
                    old.placementType,
                    physicalSchemaName,
                    physicalTableName,
                    physicalColumnName,
                    updatePhysicalColumnPosition ? physicalPositionBuilder.getAndIncrement() : old.physicalPosition );
            synchronized ( this ) {
                columnPlacements.replace( new Object[]{ adapterId, columnId }, placement );
            }
            listeners.firePropertyChange( "columnPlacement", old, placement );
        } catch ( NullPointerException e ) {
            getAdapter( adapterId );
            getColumn( columnId );
            throw new UnknownColumnPlacementRuntimeException( adapterId, columnId );
        }
    }


    /**
     * Get all columns of the specified table.
     *
     * @param tableId The id of the table
     * @return List of columns which fit to the specified filters. If there is no column which meets the criteria, an empty list is returned.
     */
    @Override
    public List<CatalogColumn> getColumns( long tableId ) {
        try {
            CatalogTable table = Objects.requireNonNull( tables.get( tableId ) );
            return columnNames.prefixSubMap( new Object[]{ table.databaseId, table.schemaId, table.id } ).values().stream().sorted( columnComparator ).collect( Collectors.toList() );
        } catch ( NullPointerException e ) {
            return new ArrayList<>();
        }
    }


    /**
     * Get all columns of the specified database which fit to the specified filter patterns.
     * <code>getColumns(xid, databaseName, null, null, null)</code> returns all columns of the database.
     *
     * @param databaseNamePattern Pattern for the database name. null returns all.
     * @param schemaNamePattern Pattern for the schema name. null returns all.
     * @param tableNamePattern Pattern for the table name. null returns all.
     * @param columnNamePattern Pattern for the column name. null returns all.
     * @return List of columns which fit to the specified filters. If there is no column which meets the criteria, an empty list is returned.
     */
    @Override
    public List<CatalogColumn> getColumns( Pattern databaseNamePattern, Pattern schemaNamePattern, Pattern tableNamePattern, Pattern columnNamePattern ) {
        List<CatalogTable> catalogTables = getTables( databaseNamePattern, schemaNamePattern, tableNamePattern );

        if ( catalogTables.size() > 0 ) {
            Stream<CatalogColumn> catalogColumns = catalogTables.stream().filter( t -> tableChildren.containsKey( t.id ) ).flatMap( t -> Objects.requireNonNull( tableChildren.get( t.id ) ).stream() ).map( columns::get );

            if ( columnNamePattern != null ) {
                catalogColumns = catalogColumns.filter( c -> c.name.matches( columnNamePattern.toRegex() ) );
            }
            return catalogColumns.collect( Collectors.toList() );
        }

        return new ArrayList<>();
    }


    /**
     * Returns the column with the specified id.
     *
     * @param columnId The id of the column
     * @return A CatalogColumn
     */
    @Override
    public CatalogColumn getColumn( long columnId ) {
        try {
            return Objects.requireNonNull( columns.get( columnId ) );
        } catch ( NullPointerException e ) {
            throw new UnknownColumnException.UnknownColumnIdRuntimeException( columnId );
        }
    }


    /**
     * Returns the column with the specified name in the specified table of the specified database and schema.
     *
     * @param tableId The id of the table
     * @param columnName The name of the column
     * @return A CatalogColumn
     * @throws UnknownColumnException If there is no column with this name in the specified table of the database and schema.
     */
    @Override
    public CatalogColumn getColumn( long tableId, String columnName ) throws UnknownColumnException {
        try {
            CatalogTable table = getTable( tableId );
            return Objects.requireNonNull( columnNames.get( new Object[]{ table.databaseId, table.schemaId, table.id, columnName } ) );
        } catch ( NullPointerException e ) {
            throw new UnknownColumnException( tableId, columnName );
        }
    }


    /**
     * Returns the column with the specified name in the specified table of the specified database and schema.
     *
     * @param databaseName The name of the database
     * @param schemaName The name of the schema
     * @param tableName The name of the table
     * @param columnName The name of the column
     * @return A CatalogColumn
     */
    @Override
    public CatalogColumn getColumn( String databaseName, String schemaName, String tableName, String columnName ) throws UnknownColumnException, UnknownSchemaException, UnknownDatabaseException, UnknownTableException {

        try {
            CatalogTable table = getTable( databaseName, schemaName, tableName );
            return Objects.requireNonNull( columnNames.get( new Object[]{ table.databaseId, table.schemaId, table.id, columnName } ) );
        } catch ( NullPointerException e ) {
            throw new UnknownColumnException( databaseName, schemaName, tableName, columnName );
        }
    }


    /**
     * Adds a column.
     *
     * @param name The name of the column
     * @param tableId The id of the corresponding table
     * @param position The ordinal position of the column (starting with 1)
     * @param type The type of the column
     * @param length The length of the field (if applicable, else null)
     * @param scale The number of digits after the decimal point (if applicable)
     * @param nullable Weather the column can contain null values
     * @param collation The collation of the field (if applicable, else null)
     * @return The id of the inserted column
     */
    @Override
    public long addColumn( String name, long tableId, int position, PolyType type, PolyType collectionsType, Integer length, Integer scale, Integer dimension, Integer cardinality, boolean nullable, Collation collation ) {
        CatalogTable table = getTable( tableId );
        if ( type.getFamily() == PolyTypeFamily.CHARACTER && collation == null ) {
            throw new RuntimeException( "Collation is not allowed to be null for char types." );
        }
        if ( scale != null && scale > length ) {
            throw new RuntimeException( "Invalid scale! Scale can not be larger than length." );
        }

        long id = columnIdBuilder.getAndIncrement();
        CatalogColumn column = new CatalogColumn(
                id,
                name,
                tableId,
                table.schemaId,
                table.databaseId,
                position,
                type,
                collectionsType,
                length,
                scale,
                dimension,
                cardinality,
                nullable,
                collation,
                null );

        synchronized ( this ) {
            columns.put( id, column );
            columnNames.put( new Object[]{ table.databaseId, table.schemaId, table.id, name }, column );
            List<Long> children = new ArrayList<>( Objects.requireNonNull( tableChildren.get( tableId ) ) );
            children.add( id );
            tableChildren.replace( tableId, ImmutableList.copyOf( children ) );

            List<Long> columnIds = new ArrayList<>( table.columnIds );
            columnIds.add( id );
            CatalogTable updatedTable = new CatalogTable( table.id, table.name, ImmutableList.copyOf( columnIds ), table.schemaId, table.databaseId, table.ownerId, table.ownerName, table.tableType, table.definition, table.primaryKey, table.placementsByAdapter, table.modifiable );

            tables.replace( tableId, updatedTable );
            tableNames.replace( new Object[]{ updatedTable.databaseId, updatedTable.schemaId, updatedTable.name }, updatedTable );
        }
        listeners.firePropertyChange( "column", null, column );
        return id;
    }


    /**
     * Renames a column
     *
     * @param columnId The if of the column to rename
     * @param name New name of the column
     */
    @Override
    public void renameColumn( long columnId, String name ) {
        CatalogColumn old = getColumn( columnId );
        CatalogColumn column = new CatalogColumn( old.id, name, old.tableId, old.schemaId, old.databaseId, old.position, old.type, old.collectionsType, old.length, old.scale, old.dimension, old.cardinality, old.nullable, old.collation, old.defaultValue );
        synchronized ( this ) {
            columns.replace( columnId, column );
            columnNames.remove( new Object[]{ column.databaseId, column.schemaId, column.tableId, old.name } );
            columnNames.put( new Object[]{ column.databaseId, column.schemaId, column.tableId, name }, column );
        }
        listeners.firePropertyChange( "column", old, column );
    }


    /**
     * Change move the column to the specified position. Make sure, that there is no other column with this position in the table.
     *
     * @param columnId The id of the column for which to change the position
     * @param position The new position of the column
     */
    @Override
    public void setColumnPosition( long columnId, int position ) {
<<<<<<< HEAD
        try {
            CatalogColumn old = Objects.requireNonNull( columns.get( columnId ) );
            CatalogColumn column = new CatalogColumn( old.id, old.name, old.tableId, old.schemaId, old.databaseId, position, old.type, old.collectionsType, old.length, old.scale, old.dimension, old.cardinality, old.nullable, old.collation, old.defaultValue );
            synchronized ( this ) {
                columns.replace( columnId, column );
                columnNames.replace( new Object[]{ column.databaseId, column.schemaId, column.tableId, column.name }, column );
            }
            listeners.firePropertyChange( "column", old, column );
        } catch ( NullPointerException e ) {
            throw new UnknownColumnException.UnknownColumnIdRuntimeException( columnId );
=======
        CatalogColumn old = getColumn( columnId );
        CatalogColumn column = new CatalogColumn( old.id, old.name, old.tableId, old.schemaId, old.databaseId, position, old.type, old.collectionsType, old.length, old.scale, old.dimension, old.cardinality, old.nullable, old.collation, old.defaultValue );
        synchronized ( this ) {
            columns.replace( columnId, column );
            columnNames.replace( new Object[]{ column.databaseId, column.schemaId, column.tableId, column.name }, column );
>>>>>>> 4f68b18c
        }
        listeners.firePropertyChange( "column", old, column );
    }


    /**
     * Change the data type of an column.
     *
     * @param columnId The id of the column
     * @param type The new type of the column
     */
    @Override
    public void setColumnType( long columnId, PolyType type, PolyType collectionsType, Integer length, Integer scale, Integer dimension, Integer cardinality ) throws GenericCatalogException {
        try {
            CatalogColumn old = Objects.requireNonNull( columns.get( columnId ) );

            if ( scale != null && scale > length ) {
                throw new RuntimeException( "Invalid scale! Scale can not be larger than length." );
            }

            // Check that the column is not part of a key
            for ( CatalogKey key : getKeys() ) {
                if ( key.columnIds.contains( columnId ) ) {
                    String name = "UNKNOWN";
                    if ( key instanceof CatalogPrimaryKey ) {
                        name = "PRIMARY KEY";
                    } else if ( key instanceof CatalogForeignKey ) {
                        name = ((CatalogForeignKey) key).name;
                    } else {
                        List<CatalogConstraint> constraints = getConstraints( key );
                        if ( constraints.size() > 0 ) {
                            name = constraints.get( 0 ).name;
                        }
                    }
                    throw new GenericCatalogException( "The column \"" + old.name + "\" is part of the key \"" + name + "\". Unable to change the type of a column that is part of a key." );
                }
            }

            Collation collation = type.getFamily() == PolyTypeFamily.CHARACTER
                    ? Collation.getById( RuntimeConfig.DEFAULT_COLLATION.getInteger() )
                    : null;
            CatalogColumn column = new CatalogColumn( old.id, old.name, old.tableId, old.schemaId, old.databaseId, old.position, type, collectionsType, length, scale, dimension, cardinality, old.nullable, collation, old.defaultValue );
            synchronized ( this ) {
                columns.replace( columnId, column );
                columnNames.replace( new Object[]{ old.databaseId, old.schemaId, old.tableId, old.name }, column );
            }
            listeners.firePropertyChange( "column", old, column );
        } catch ( NullPointerException e ) {
            throw new GenericCatalogException( e );
        }
    }


    /**
     * Change nullability of the column (weather the column allows null values).
     *
     * @param columnId The id of the column
     * @param nullable True if the column should allow null values, false if not.
     */
    @Override
    public void setNullable( long columnId, boolean nullable ) throws GenericCatalogException {
        try {
            CatalogColumn old = Objects.requireNonNull( columns.get( columnId ) );
            if ( nullable ) {
                // Check if the column is part of a primary key (pk's are not allowed to contain null values)
                CatalogTable table = Objects.requireNonNull( tables.get( old.tableId ) );
                if ( table.primaryKey != null ) {
                    CatalogKey catalogKey = getPrimaryKey( table.primaryKey );
                    if ( catalogKey.columnIds.contains( columnId ) ) {
                        throw new GenericCatalogException( "Unable to allow null values in a column that is part of the primary key." );
                    }
                }
            } else {
                // TODO: Check that the column does not contain any null values
                getColumnPlacements( columnId );
            }
            CatalogColumn column = new CatalogColumn(
                    old.id,
                    old.name,
                    old.tableId,
                    old.schemaId,
                    old.databaseId,
                    old.position,
                    old.type,
                    old.collectionsType,
                    old.length,
                    old.scale,
                    old.dimension,
                    old.cardinality,
                    nullable,
                    old.collation,
                    old.defaultValue );
            synchronized ( this ) {
                columns.replace( columnId, column );
                columnNames.replace( new Object[]{ old.databaseId, old.schemaId, old.tableId, old.name }, column );
            }
            listeners.firePropertyChange( "column", old, column );
        } catch ( NullPointerException e ) {
            throw new GenericCatalogException( e );
        }
    }


    /**
     * Set the collation of a column.
     * If the column already has the specified collation set, this method is a NoOp.
     *
     * @param columnId The id of the column
     * @param collation The collation to set
     */
    @Override
    public void setCollation( long columnId, Collation collation ) {
        CatalogColumn old = getColumn( columnId );

<<<<<<< HEAD
            if ( old.type.getFamily() != PolyTypeFamily.CHARACTER ) {
                throw new RuntimeException( "Illegal attempt to set collation for a non-char column!" );
            }
            CatalogColumn column = new CatalogColumn( old.id, old.name, old.tableId, old.schemaId, old.databaseId, old.position, old.type, old.collectionsType, old.length, old.scale, old.dimension, old.cardinality, old.nullable, collation, old.defaultValue );
            synchronized ( this ) {
                columns.replace( columnId, column );
                columnNames.replace( new Object[]{ old.databaseId, old.schemaId, old.tableId, old.name }, column );
            }
            listeners.firePropertyChange( "column", old, column );
        } catch ( NullPointerException e ) {
            throw new UnknownColumnException.UnknownColumnIdRuntimeException( columnId );
=======
        if ( old.type.getFamily() != PolyTypeFamily.CHARACTER ) {
            throw new RuntimeException( "Illegal attempt to set collation for a non-char column!" );
        }
        CatalogColumn column = new CatalogColumn( old.id, old.name, old.tableId, old.schemaId, old.databaseId, old.position, old.type, old.collectionsType, old.length, old.scale, old.dimension, old.cardinality, old.nullable, collation, old.defaultValue );
        synchronized ( this ) {
            columns.replace( columnId, column );
            columnNames.replace( new Object[]{ old.databaseId, old.schemaId, old.tableId, old.name }, column );
>>>>>>> 4f68b18c
        }
        listeners.firePropertyChange( "column", old, column );
    }


    /**
     * Checks if there is a column with the specified name in the specified table.
     *
     * @param tableId The id of the table
     * @param columnName The name to check for
     * @return true if there is a column with this name, false if not.
     */
    @Override
<<<<<<< HEAD
    public boolean checkIfExistsColumn( long tableId, String columnName ) throws UnknownTableException {
        try {
            CatalogTable table = Objects.requireNonNull( tables.get( tableId ) );
            return columnNames.containsKey( new Object[]{ table.databaseId, table.schemaId, tableId, columnName } );
        } catch ( NullPointerException e ) {
            throw new UnknownTableException.UnknownTableIdRuntimeException( tableId );
        }
=======
    public boolean checkIfExistsColumn( long tableId, String columnName ) {
        CatalogTable table = getTable( tableId );
        return columnNames.containsKey( new Object[]{ table.databaseId, table.schemaId, tableId, columnName } );
>>>>>>> 4f68b18c
    }


    /**
     * Delete the specified column. This also deletes a default value in case there is one defined for this column.
     *
     * @param columnId The id of the column to delete
     */
    @Override
    public void deleteColumn( long columnId ) {
        //TODO also delete keys with that column?
        CatalogColumn column = getColumn( columnId );

        List<Long> children = new ArrayList<>( Objects.requireNonNull( tableChildren.get( column.tableId ) ) );
        children.remove( columnId );

        CatalogTable old = getTable( column.tableId );
        List<Long> columnIds = new ArrayList<>( old.columnIds );
        columnIds.remove( columnId );
        CatalogTable table = new CatalogTable( old.id, old.name, ImmutableList.copyOf( columnIds ), old.schemaId, old.databaseId, old.ownerId, old.ownerName, old.tableType, old.definition, old.primaryKey, old.placementsByAdapter, old.modifiable );

        synchronized ( this ) {
            columnNames.remove( new Object[]{ column.databaseId, column.schemaId, column.tableId, column.name } );
            tableChildren.replace( column.tableId, ImmutableList.copyOf( children ) );

            deleteDefaultValue( columnId );
            for ( CatalogColumnPlacement p : getColumnPlacements( columnId ) ) {
                deleteColumnPlacement( p.adapterId, p.columnId );
            }
<<<<<<< HEAD
            listeners.firePropertyChange( "column", column, null );
        } catch ( NullPointerException e ) {
            throw new GenericCatalogException( e );
=======
            tables.replace( column.tableId, table );
            tableNames.replace( new Object[]{ table.databaseId, table.schemaId, table.name }, table );

            columns.remove( columnId );
>>>>>>> 4f68b18c
        }
        listeners.firePropertyChange( "column", column, null );
    }

    // TODO: String is only a temporary solution


    /**
     * Adds a default value for a column. If there already is a default values, it being replaced.
     *
     * @param columnId The id of the column
     * @param type The type of the default value
     * @param defaultValue The default value
     */
    @Override
    public void setDefaultValue( long columnId, PolyType type, String defaultValue ) {
<<<<<<< HEAD
        try {
            CatalogColumn old = Objects.requireNonNull( columns.get( columnId ) );
            CatalogColumn column = new CatalogColumn(
                    old.id,
                    old.name,
                    old.tableId,
                    old.schemaId,
                    old.databaseId,
                    old.position,
                    old.type,
                    old.collectionsType,
                    old.length,
                    old.scale,
                    old.dimension,
                    old.cardinality,
                    old.nullable,
                    old.collation,
                    new CatalogDefaultValue( columnId, type, defaultValue, "defaultValue" ) );
            synchronized ( this ) {
                columns.replace( columnId, column );
                columnNames.replace( new Object[]{ column.databaseId, column.schemaId, column.tableId, column.name }, column );
            }
            listeners.firePropertyChange( "column", old, column );
        } catch ( NullPointerException e ) {
            throw new UnknownColumnException.UnknownColumnIdRuntimeException( columnId );
=======
        CatalogColumn old = getColumn( columnId );
        CatalogColumn column = new CatalogColumn(
                old.id,
                old.name,
                old.tableId,
                old.schemaId,
                old.databaseId,
                old.position,
                old.type,
                old.collectionsType,
                old.length,
                old.scale,
                old.dimension,
                old.cardinality,
                old.nullable,
                old.collation,
                new CatalogDefaultValue( columnId, type, defaultValue, "defaultValue" ) );
        synchronized ( this ) {
            columns.replace( columnId, column );
            columnNames.replace( new Object[]{ column.databaseId, column.schemaId, column.tableId, column.name }, column );
>>>>>>> 4f68b18c
        }
        listeners.firePropertyChange( "column", old, column );
    }


    /**
     * Deletes an existing default value of a column. NoOp if there is no default value defined.
     *
     * @param columnId The id of the column
     */
    @Override
    public void deleteDefaultValue( long columnId ) {
        CatalogColumn old = getColumn( columnId );
        CatalogColumn column = new CatalogColumn(
                old.id,
                old.name,
                old.tableId,
                old.schemaId,
                old.databaseId,
                old.position,
                old.type,
                old.collectionsType,
                old.length,
                old.scale,
                old.dimension,
                old.cardinality,
                old.nullable,
                old.collation,
                null );
        if ( column.defaultValue != null ) {
            synchronized ( this ) {
                columns.replace( columnId, column );
                columnNames.replace( new Object[]{ old.databaseId, old.schemaId, old.tableId, old.name }, column );
            }
<<<<<<< HEAD
        } catch ( NullPointerException e ) {
            throw new UnknownColumnException.UnknownColumnIdRuntimeException( columnId );
=======
            listeners.firePropertyChange( "column", old, column );
>>>>>>> 4f68b18c
        }
    }


    /**
     * Returns a specified primary key
     *
     * @param key The id of the primary key
     * @return The primary key
     */
    @Override
    public CatalogPrimaryKey getPrimaryKey( long key ) {
        try {
            return Objects.requireNonNull( primaryKeys.get( key ) );
        } catch ( NullPointerException e ) {
            throw new UnknownKeyIdRuntimeException( key );
        }
    }


    @Override
    public boolean isPrimaryKey( long key ) {
<<<<<<< HEAD
        Long primary = getTable( Objects.requireNonNull( keys.get( key ) ).tableId ).primaryKey;
        return primary != null && primary == key;
=======
        try {
            Long primary = getTable( Objects.requireNonNull( keys.get( key ) ).tableId ).primaryKey;
            return primary != null && primary == key;
        } catch ( NullPointerException e ) {
            throw new UnknownKeyIdRuntimeException( key );
        }
>>>>>>> 4f68b18c
    }


    /**
     * Adds a primary key to a specified table. If there is already a primary key defined for this table it is replaced.
     *
     * @param tableId The id of the table
     * @param columnIds The id of key which will be part of the primary keys
     */
    @Override
    public void addPrimaryKey( long tableId, List<Long> columnIds ) throws GenericCatalogException {
        try {
            // Check if the columns are set 'not null'
            List<CatalogColumn> nullableColumns = columnIds.stream().map( columns::get ).filter( Objects::nonNull ).filter( c -> c.nullable ).collect( Collectors.toList() );
            for ( CatalogColumn col : nullableColumns ) {
                throw new GenericCatalogException( "Primary key is not allowed to contain null values but the column '" + col.name + "' is declared nullable." );
            }

            // TODO: Check if the current values are unique

            // Check if there is already a primary key defined for this table and if so, delete it.
            CatalogTable table = getTable( tableId );

            if ( table.primaryKey != null ) {
                // CatalogCombinedKey combinedKey = getCombinedKey( table.primaryKey );
                if ( getKeyUniqueCount( table.primaryKey ) == 1 && isForeignKey( tableId ) ) {
                    // This primary key is the only constraint for the uniqueness of this key.
                    throw new GenericCatalogException( "This key is referenced by at least one foreign key which requires this key to be unique. To drop this primary key, first drop the foreign keys or create a unique constraint." );
                }
                synchronized ( this ) {
                    setPrimaryKey( tableId, null );
                    deleteKeyIfNoLongerUsed( table.primaryKey );
                }
            }
            long keyId = getOrAddKey( tableId, columnIds );
            setPrimaryKey( tableId, keyId );
        } catch ( NullPointerException e ) {
            throw new GenericCatalogException( e );
        }
    }


    private int getKeyUniqueCount( long keyId ) {
        CatalogKey key = keys.get( keyId );
        int count = 0;
        if ( isPrimaryKey( keyId ) ) {
            count++;
        }

        for ( CatalogConstraint constraint : getConstraints( key ) ) {
            if ( constraint.type == ConstraintType.UNIQUE ) {
                count++;
            }
        }

        for ( CatalogIndex index : getIndexes( key ) ) {
            if ( index.unique ) {
                count++;
            }
        }

        return count;
    }


    /**
     * Returns all (imported) foreign keys of a specified table
     *
     * @param tableId The id of the table
     * @return List of foreign keys
     */
    @Override

    public List<CatalogForeignKey> getForeignKeys( long tableId ) {
        return foreignKeys.values().stream().filter( f -> f.tableId == tableId ).collect( Collectors.toList() );
    }


    /**
     * Returns all foreign keys that reference the specified table (exported keys).
     *
     * @param tableId The id of the table
     * @return List of foreign keys
     */
    @Override
    public List<CatalogForeignKey> getExportedKeys( long tableId ) {
        return foreignKeys.values().stream().filter( k -> k.referencedKeyTableId == tableId ).collect( Collectors.toList() );
    }


    /**
     * Get all constraints of the specified table
     *
     * @param tableId The id of the table
     * @return List of constraints
     */
    @Override
    public List<CatalogConstraint> getConstraints( long tableId ) {
        List<Long> keysOfTable = keys.values().stream().filter( k -> k.tableId == tableId ).map( k -> k.id ).collect( Collectors.toList() );
        return constraints.values().stream().filter( c -> keysOfTable.contains( c.keyId ) ).collect( Collectors.toList() );
    }


    /**
     * Returns the constraint with the specified name in the specified table.
     *
     * @param tableId The id of the table
     * @param constraintName The name of the constraint
     * @return The constraint
     */
    @Override
    public CatalogConstraint getConstraint( long tableId, String constraintName ) throws UnknownConstraintException {
        try {
            return constraints.values().stream().filter( c -> c.key.tableId == tableId && c.name.equals( constraintName ) ).findFirst().orElseThrow( NullPointerException::new );
        } catch ( NullPointerException e ) {
            throw new UnknownConstraintException( tableId, constraintName );
        }
    }


    /**
     * Return the foreign key with the specified name from the specified table
     *
     * @param tableId The id of the table
     * @param foreignKeyName The name of the foreign key
     * @return The foreign key
     */
    @Override
    public CatalogForeignKey getForeignKey( long tableId, String foreignKeyName ) throws UnknownForeignKeyException {
        try {
            return foreignKeys.values().stream().filter( f -> f.tableId == tableId && f.name.equals( foreignKeyName ) ).findFirst().orElseThrow( NullPointerException::new );
        } catch ( NullPointerException e ) {
            throw new UnknownForeignKeyException( tableId, foreignKeyName );
        }
    }


    /**
     * Adds a unique foreign key constraint.
     *
     * @param tableId The id of the table
     * @param columnIds The id of the columns which are part of the foreign key
     * @param referencesIds The id of columns forming the key referenced by this key
     * @param constraintName The name of the constraint
     * @param onUpdate The option for updates
     * @param onDelete The option for deletes
     */
    @Override
    public void addForeignKey( long tableId, List<Long> columnIds, long referencesTableId, List<Long> referencesIds, String constraintName, ForeignKeyOption onUpdate, ForeignKeyOption onDelete ) throws GenericCatalogException {
        try {
            CatalogTable table = Objects.requireNonNull( tables.get( tableId ) );
            List<CatalogKey> childKeys = keys.values().stream().filter( k -> k.tableId == referencesTableId ).collect( Collectors.toList() );

            for ( CatalogKey refKey : childKeys ) {
                if ( refKey.columnIds.size() == referencesIds.size() && refKey.columnIds.containsAll( referencesIds ) && referencesIds.containsAll( refKey.columnIds ) ) {

                    // CatalogKey combinedKey = getCombinedKey( refKey.id );

                    int i = 0;
                    for ( long referencedColumnId : refKey.columnIds ) {
                        CatalogColumn referencingColumn = getColumn( columnIds.get( i++ ) );
                        CatalogColumn referencedColumn = getColumn( referencedColumnId );
                        if ( referencedColumn.type != referencingColumn.type ) {
                            throw new GenericCatalogException( "The data type of the referenced columns does not match the data type of the referencing column: " + referencingColumn.type.name() + " != " + referencedColumn.type );
                        }
                    }
                    // TODO same keys for key and foreign key
                    if ( getKeyUniqueCount( refKey.id ) > 0 ) {
                        long keyId = getOrAddKey( tableId, columnIds );
                        //List<String> keyColumnNames = columnIds.stream().map( id -> Objects.requireNonNull( columns.get( id ) ).name ).collect( Collectors.toList() );
                        //List<String> referencesNames = referencesIds.stream().map( id -> Objects.requireNonNull( columns.get( id ) ).name ).collect( Collectors.toList() );
                        CatalogForeignKey key = new CatalogForeignKey(
                                keyId,
                                constraintName,
                                tableId,
                                table.schemaId,
                                table.databaseId,
                                refKey.id,
                                refKey.tableId,
                                refKey.schemaId,
                                refKey.databaseId,
                                columnIds,
                                referencesIds,
                                onUpdate,
                                onDelete );
                        synchronized ( this ) {
                            foreignKeys.put( keyId, key );

                        }
                        listeners.firePropertyChange( "foreignKey", null, key );
                        return;
                    }
                }
            }
        } catch ( NullPointerException e ) {
            throw new GenericCatalogException( e );
        }
    }


    /**
     * Adds a unique constraint.
     *
     * @param tableId The id of the table
     * @param constraintName The name of the constraint
     * @param columnIds A list of column ids
     */
    @Override
    public void addUniqueConstraint( long tableId, String constraintName, List<Long> columnIds ) throws GenericCatalogException {
        // TODO DL check with statements
        try {
            long keyId = getOrAddKey( tableId, columnIds );
            // Check if there is already a unique constraint
            List<CatalogConstraint> catalogConstraints = constraints.values().stream().filter( c -> c.keyId == keyId && c.type == ConstraintType.UNIQUE ).collect( Collectors.toList() );
            if ( catalogConstraints.size() > 0 ) {
                throw new GenericCatalogException( "There is already a unique constraint!" );
            }
            long id = constraintIdBuilder.getAndIncrement();
            synchronized ( this ) {
                constraints.put( id, new CatalogConstraint( id, keyId, ConstraintType.UNIQUE, constraintName, Objects.requireNonNull( keys.get( keyId ) ) ) );
            }
            listeners.firePropertyChange( "constraint", null, keyId );
        } catch ( NullPointerException e ) {
            throw new GenericCatalogException( e );
        }
    }


    /**
     * Returns all indexes of a table
     *
     * @param tableId The id of the table
     * @param onlyUnique true if only indexes for unique values are returned. false if all indexes are returned.
     * @return List of indexes
     */
    @Override
    public List<CatalogIndex> getIndexes( long tableId, boolean onlyUnique ) {
        if ( !onlyUnique ) {
            return indexes.values().stream().filter( i -> i.key.tableId == tableId ).collect( Collectors.toList() );
        } else {
            return indexes.values().stream().filter( i -> i.key.tableId == tableId && i.unique ).collect( Collectors.toList() );
        }
    }


    /**
     * Returns the index with the specified name in the specified table
     *
     * @param tableId The id of the table
     * @param indexName The name of the index
     * @return The Index
     */
    @Override
    public CatalogIndex getIndex( long tableId, String indexName ) throws UnknownIndexException {
        try {
            return indexes.values().stream().filter( i -> i.key.tableId == tableId && i.name.equals( indexName ) ).findFirst().orElseThrow( NullPointerException::new );
        } catch ( NullPointerException e ) {
            throw new UnknownIndexException( tableId, indexName );
        }
    }


    /**
     * Checks if there is an index with the specified name in the specified table.
     *
     * @param tableId The id of the table
     * @param indexName The name to check for
     * @return true if there is an index with this name, false if not.
     */
    @Override
    public boolean checkIfExistsIndex( long tableId, String indexName ) {
        try {
            CatalogTable table = getTable( tableId );
            getIndex( table.id, indexName );
            return true;
        } catch ( UnknownIndexException e ) {
            return false;
        }
    }


    /**
     * Returns the index with the specified id
     *
     * @param indexId The id of the index
     * @return The Index
     */
    @Override
    public CatalogIndex getIndex( long indexId ) {
        try {
            return Objects.requireNonNull( indexes.get( indexId ) );
        } catch ( NullPointerException e ) {
            throw new UnknownIndexIdRuntimeException( indexId );
        }
    }


    /**
     * Returns list of all indexes
     *
     * @return List of indexes
     */
    @Override
    public List<CatalogIndex> getIndexes() {
        return new ArrayList<>( indexes.values() );
    }


    /**
     * Adds an index over the specified columns
     *
     * @param tableId The id of the table
     * @param columnIds A list of column ids
     * @param unique Weather the index is unique
     * @param method Name of the index method (e.g. btree_unique)
     * @param methodDisplayName Display name of the index method (e.g. BTREE)
     * @param location Id of the data store where the index is located (0 for Polypheny-DB itself)
     * @param type The type of index (manual, automatic)
     * @param indexName The name of the index
     * @return The id of the created index
     */
    @Override
    public long addIndex( long tableId, List<Long> columnIds, boolean unique, String method, String methodDisplayName, int location, IndexType type, String indexName ) throws GenericCatalogException {
        long keyId = getOrAddKey( tableId, columnIds );
        if ( unique ) {
            // TODO: Check if the current values are unique
        }
        long id = indexIdBuilder.getAndIncrement();
        synchronized ( this ) {
            indexes.put( id, new CatalogIndex(
                    id,
                    indexName,
                    unique,
                    method,
                    methodDisplayName,
                    type,
                    location,
                    keyId,
                    Objects.requireNonNull( keys.get( keyId ) ),
                    null ) );
        }
        listeners.firePropertyChange( "index", null, keyId );
        return id;
    }


    /**
     * Set physical index name.
     *
     * @param indexId The id of the index
     * @param physicalName The physical name to be set
     */
    @Override
    public void setIndexPhysicalName( long indexId, String physicalName ) {
        try {
            CatalogIndex oldEntry = Objects.requireNonNull( indexes.get( indexId ) );
            CatalogIndex newEntry = new CatalogIndex(
                    oldEntry.id,
                    oldEntry.name,
                    oldEntry.unique,
                    oldEntry.method,
                    oldEntry.methodDisplayName,
                    oldEntry.type,
                    oldEntry.location,
                    oldEntry.keyId,
                    oldEntry.key,
                    physicalName );
            synchronized ( this ) {
                indexes.replace( indexId, newEntry );
            }
            listeners.firePropertyChange( "index", oldEntry, newEntry );
        } catch ( NullPointerException e ) {
            throw new UnknownIndexIdRuntimeException( indexId );
        }
    }


    /**
     * Delete the specified index
     *
     * @param indexId The id of the index to drop
     */
    @Override
    public void deleteIndex( long indexId ) {
        CatalogIndex index = getIndex( indexId );
        if ( index.unique ) {
            if ( getKeyUniqueCount( index.keyId ) == 1 && isForeignKey( index.keyId ) ) {
                // This unique index is the only constraint for the uniqueness of this key.
                //throw new GenericCatalogException( "This key is referenced by at least one foreign key which requires this key to be unique. To delete this index, first add a unique constraint." );
            }
        }
        synchronized ( this ) {
            indexes.remove( indexId );
        }
        listeners.firePropertyChange( "index", index.key, null );
        deleteKeyIfNoLongerUsed( index.keyId );
    }


    /**
     * Deletes the specified primary key (including the entry in the key table). If there is an index on this key, make sure to delete it first.
     * If there is no primary key, this operation is a NoOp.
     *
     * @param tableId The id of the key to drop
     */
    @Override
    public void deletePrimaryKey( long tableId ) throws GenericCatalogException {
        CatalogTable table = getTable( tableId );

        // TODO: Check if the currently stored values are unique
        if ( table.primaryKey != null ) {
            // Check if this primary key is required to maintain to uniqueness
            // CatalogCombinedKey key = getCombinedKey( table.primaryKey );
            if ( isForeignKey( table.primaryKey ) ) {
                if ( getKeyUniqueCount( table.primaryKey ) < 2 ) {
                    throw new GenericCatalogException( "This key is referenced by at least one foreign key which requires this key to be unique. To drop this primary key either drop the foreign key or create a unique constraint." );
                }
            }

            setPrimaryKey( tableId, null );
            deleteKeyIfNoLongerUsed( table.primaryKey );
        }
    }


    /**
     * Delete the specified foreign key (does not delete the referenced key).
     *
     * @param foreignKeyId The id of the foreign key to delete
     */
    @Override
    public void deleteForeignKey( long foreignKeyId ) throws GenericCatalogException {
        try {
            CatalogForeignKey catalogForeignKey = Objects.requireNonNull( foreignKeys.get( foreignKeyId ) );
            synchronized ( this ) {
                foreignKeys.remove( catalogForeignKey.id );

                deleteKeyIfNoLongerUsed( catalogForeignKey.id );
            }
            listeners.firePropertyChange( "foreignKey", foreignKeyId, null );
        } catch ( NullPointerException e ) {
            throw new GenericCatalogException( e );
        }
    }


    /**
     * Delete the specified constraint.
     * For deleting foreign keys, use {@link #deleteForeignKey(long)}.
     *
     * @param constraintId The id of the constraint to delete
     */
    @Override
    public void deleteConstraint( long constraintId ) throws GenericCatalogException {
        try {
            CatalogConstraint catalogConstraint = Objects.requireNonNull( constraints.get( constraintId ) );

            //CatalogCombinedKey key = getCombinedKey( catalogConstraint.keyId );
            if ( catalogConstraint.type == ConstraintType.UNIQUE && isForeignKey( catalogConstraint.keyId ) ) {
                if ( getKeyUniqueCount( catalogConstraint.keyId ) < 2 ) {
                    throw new GenericCatalogException( "This key is referenced by at least one foreign key which requires this key to be unique. Unable to drop unique constraint." );
                }
            }
            synchronized ( this ) {
                constraints.remove( catalogConstraint.id );

            }
            listeners.firePropertyChange( "constraint", catalogConstraint, null );
            deleteKeyIfNoLongerUsed( catalogConstraint.keyId );
        } catch ( NullPointerException e ) {
            throw new GenericCatalogException( e );
        }
    }


    /**
     * Get the user with the specified name
     *
     * @param userName The name of the user
     * @return The user
     * @throws UnknownUserException If there is no user with the specified name
     */
    @Override
    public CatalogUser getUser( String userName ) throws UnknownUserException {
        try {
            return Objects.requireNonNull( userNames.get( userName ) );
        } catch ( NullPointerException e ) {
            throw new UnknownUserException( userName );
        }
    }


    /**
     * Get the user with the specified id.
     *
     * @param userId The id of the user
     * @return The user
     */
    @Override
    public CatalogUser getUser( int userId ) {
        try {
            return Objects.requireNonNull( users.get( userId ) );
        } catch ( NullPointerException e ) {
            throw new UnknownUserIdRuntimeException( userId );
        }
    }


    /**
     * Get list of all adapters
     *
     * @return List of adapters
     */
    @Override
    public List<CatalogAdapter> getAdapters() {
        return new ArrayList<>( adapters.values() );
    }


    /**
     * Get an adapter by its unique name
     *
     * @return The adapter
     */
    @Override
    public CatalogAdapter getAdapter( String uniqueName ) throws UnknownAdapterException {
        uniqueName = uniqueName.toLowerCase();
        try {
            return Objects.requireNonNull( adapterNames.get( uniqueName ) );
        } catch ( NullPointerException e ) {
            throw new UnknownAdapterException( uniqueName );
        }
    }


    /**
     * Get an adapter by its id
     *
     * @return The adapter
     */
    @Override
    public CatalogAdapter getAdapter( int adapterId ) {
        try {
            return Objects.requireNonNull( adapters.get( adapterId ) );
        } catch ( NullPointerException e ) {
            throw new UnknownAdapterIdRuntimeException( adapterId );
        }
    }


    /**
     * Add an adapter
     *
     * @param uniqueName The unique name of the adapter
     * @param clazz The class name of the adapter
     * @param type The type of adapter
     * @param settings The configuration of the adapter
     * @return The id of the newly added adapter
     */
    @Override
    public int addAdapter( String uniqueName, String clazz, AdapterType type, Map<String, String> settings ) {
        uniqueName = uniqueName.toLowerCase();

        int id = adapterIdBuilder.getAndIncrement();
        Map<String, String> temp = new HashMap<>();
        settings.forEach( temp::put );
        CatalogAdapter adapter = new CatalogAdapter( id, uniqueName, clazz, type, temp );
        synchronized ( this ) {
            adapters.put( id, adapter );
            adapterNames.put( uniqueName, adapter );
        }
        try {
            commit();
        } catch ( NoTablePrimaryKeyException e ) {
            throw new RuntimeException( "An error occurred while creating the adapter." );
        }
        listeners.firePropertyChange( "adapter", null, adapter );
        return id;
    }


    /**
     * Delete an adapter
     *
     * @param adapterId The id of the adapter to delete
     */
    @Override
    public void deleteAdapter( int adapterId ) {
        try {
            CatalogAdapter adapter = Objects.requireNonNull( adapters.get( adapterId ) );
            synchronized ( this ) {
                adapters.remove( adapterId );
                adapterNames.remove( adapter.uniqueName );
            }
            try {
                commit();
            } catch ( NoTablePrimaryKeyException e ) {
<<<<<<< HEAD
                throw new RuntimeException( "An error occurred while deleting the store." );
=======
                throw new RuntimeException( "An error occurred while deleting the adapter." );
>>>>>>> 4f68b18c
            }
            try {
                commit();
            } catch ( NoTablePrimaryKeyException e ) {
                throw new RuntimeException( "Could not delete adapter" );
            }
            listeners.firePropertyChange( "adapter", adapter, null );
        } catch ( NullPointerException e ) {
            throw new UnknownAdapterIdRuntimeException( adapterId );
        }
    }


    /**
     * Get list of all query interfaces
     *
     * @return List of query interfaces
     */
    @Override
    public List<CatalogQueryInterface> getQueryInterfaces() {
        return new ArrayList<>( queryInterfaces.values() );
    }


    /**
     * Get a query interface by its unique name
     */
    @Override
    public CatalogQueryInterface getQueryInterface( String uniqueName ) throws UnknownQueryInterfaceException {
        uniqueName = uniqueName.toLowerCase();
        try {
            return Objects.requireNonNull( queryInterfaceNames.get( uniqueName ) );
        } catch ( NullPointerException e ) {
            throw new UnknownQueryInterfaceException( uniqueName );
        }
    }


    /**
     * Get a query interface by its id
     */
    @Override
    public CatalogQueryInterface getQueryInterface( int ifaceId ) throws UnknownQueryInterfaceException {
        try {
            return Objects.requireNonNull( queryInterfaces.get( ifaceId ) );
        } catch ( NullPointerException e ) {
            throw new UnknownQueryInterfaceException( ifaceId );
        }
    }


    /**
     * Add a query interface
     *
     * @param uniqueName The unique name of the query interface
     * @param clazz The class name of the query interface
     * @param settings The configuration of the query interface
     * @return The id of the newly added query interface
     */
    @Override
    public int addQueryInterface( String uniqueName, String clazz, Map<String, String> settings ) {
        uniqueName = uniqueName.toLowerCase();

        int id = queryInterfaceIdBuilder.getAndIncrement();
        Map<String, String> temp = new HashMap<>();
        settings.forEach( temp::put );
        CatalogQueryInterface queryInterface = new CatalogQueryInterface( id, uniqueName, clazz, temp );
        synchronized ( this ) {
            queryInterfaces.put( id, queryInterface );
            queryInterfaceNames.put( uniqueName, queryInterface );
        }
        try {
            commit();
        } catch ( NoTablePrimaryKeyException e ) {
            throw new RuntimeException( "An error occurred while creating the query interface." );
        }
        listeners.firePropertyChange( "queryInterface", null, queryInterface );
        return id;
    }


    /**
     * Delete a query interface
     *
     * @param ifaceId The id of the query interface to delete
     */
    @Override
    public void deleteQueryInterface( int ifaceId ) throws UnknownQueryInterfaceException {
        try {
            CatalogQueryInterface queryInterface = Objects.requireNonNull( queryInterfaces.get( ifaceId ) );
            synchronized ( this ) {
                queryInterfaces.remove( ifaceId );
                queryInterfaceNames.remove( queryInterface.name );
            }
            try {
                commit();
            } catch ( NoTablePrimaryKeyException e ) {
                throw new RuntimeException( "An error occurred while deleting the query interface." );
            }
            listeners.firePropertyChange( "queryInterface", queryInterface, null );
        } catch ( NullPointerException e ) {
            throw new UnknownQueryInterfaceException( ifaceId );
        }
    }


    @Override
    public long addPartition( long tableId, String partitionName, long schemaId, int ownerId, PartitionType partitionType, List<String> effectivePartitionQualifier, boolean isUnbound ) throws GenericCatalogException {
        try {
            long id = partitionIdBuilder.getAndIncrement();
            log.debug( "Creating partition of type '{}' with id '{}'", partitionType, id );
            CatalogSchema schema = Objects.requireNonNull( schemas.get( schemaId ) );

            CatalogPartition partition = new CatalogPartition(
                    id,
                    partitionName,
                    tableId,
                    schemaId,
                    schema.databaseId,
                    0,
                    effectivePartitionQualifier,
                    isUnbound );

            synchronized ( this ) {
                partitions.put( id, partition );
            }
            listeners.firePropertyChange( "partition", null, partition );
            return id;
        } catch ( NullPointerException e ) {
            throw new GenericCatalogException( e );
        }
    }


    /**
     * Should only be called from mergePartitions(). Deletes a single partition and all references.
     *
     * @param tableId The unique id of the table
     * @param schemaId The unique id of the table
     * @param partitionId the partitionId to be deleted
     */
    @Override
    protected void deletePartition( long tableId, long schemaId, long partitionId ) throws UnknownPartitionIdRuntimeException {
        log.debug( "Deleting partition with id '{}' on table with id '{}'", partitionId, tableId );
        CatalogPartition partition = getPartition( partitionId );
        synchronized ( this ) {
            partitions.remove( partitionId );

            // TODO Redistribute data
        }
    }


    @Override
    public CatalogPartition getPartition( long partitionId ) throws UnknownPartitionIdRuntimeException {
        try {
            return Objects.requireNonNull( partitions.get( partitionId ) );
        } catch ( NullPointerException e ) {
            throw new UnknownPartitionIdRuntimeException( partitionId );
        }
    }


    //TODO: Data Migrate when table already exists and has data. Distribute the data
    @Override
    public void partitionTable( long tableId, PartitionType partitionType, long partitionColumnId, int numPartitions, List<List<String>> partitionQualifiers, List<String> partitionNames ) throws GenericCatalogException {
        try {
            CatalogTable old = Objects.requireNonNull( tables.get( tableId ) );
            log.debug( "Start partitioning on columnId '{}' with partition type {}", partitionColumnId, partitionType );

            long partId;
            List<Long> tempPartIds = new ArrayList<>();
            if ( partitionNames.size() >= 2 && numPartitions == 0 ) {
                numPartitions = partitionNames.size();
            }

            // Calculate how many partitions exist if partitioning is applied.
            // Loop over value to create those partitions with partitionKey to uniquelyIdentify partition
            log.debug( "Creating {} partitions", numPartitions );

            PartitionManagerFactory partitionManagerFactory = new PartitionManagerFactory();
            PartitionManager partitionManager = partitionManagerFactory.getInstance( partitionType );

            if ( partitionManager.allowsUnboundPartition() ) {
                // Because of the implicit unbound partition
                numPartitions = partitionNames.size();
                numPartitions += 1;
            }

            CatalogColumn partitionColumn = getColumn( partitionColumnId );

            if ( !partitionManager.validatePartitionSetup( partitionQualifiers, numPartitions, partitionNames, partitionColumn ) ) {
                throw new RuntimeException( "Partition Table failed for table: " + old.name );
            }

            for ( int i = 0; i < numPartitions; i++ ) {
                String partitionName;

                //Make last partition unbound partition
                if ( partitionManager.allowsUnboundPartition() && i == numPartitions - 1 ) {
                    partId = addPartition( tableId, "Unbound", old.schemaId, old.ownerId, partitionType, new ArrayList<>(), true );
                } else {
                    // If no names have been explicitly defined
                    if ( partitionNames.isEmpty() ) {
                        partitionName = "Part_" + i;
                    } else {
                        partitionName = partitionNames.get( i );
                    }

                    // Mainly needed for HASH
                    if ( partitionQualifiers.isEmpty() ) {
                        partId = addPartition( tableId, partitionName, old.schemaId, old.ownerId, partitionType, new ArrayList<>(), false );
                    } else {
                        //partId = addPartition( tableId, partitionName, old.schemaId, old.ownerId, partitionType, new ArrayList<>( Collections.singletonList( partitionQualifiers.get( i ) ) ), false );
                        partId = addPartition( tableId, partitionName, old.schemaId, old.ownerId, partitionType, partitionQualifiers.get( i ), false );
                    }
                }
                tempPartIds.add( partId );
            }

            // partitionIds = ImmutableList.copyOf(tempPartIds);
            log.debug( "Partitioning for table '{}' has been finished", old.name );

            CatalogTable table = new CatalogTable(
                    old.id,
                    old.name,
                    old.columnIds,
                    old.schemaId,
                    old.databaseId,
                    old.ownerId,
                    old.ownerName,
                    old.tableType,
                    old.definition,
                    old.primaryKey,
                    old.placementsByStore,
                    numPartitions,
                    partitionType,
                    ImmutableList.copyOf( tempPartIds ),
                    partitionColumnId );

            synchronized ( this ) {
                tables.replace( tableId, table );
                tableNames.remove( new Object[]{ table.databaseId, table.schemaId, old.name } );
                tableNames.put( new Object[]{ table.databaseId, table.schemaId, table.name }, table );
                tableNames.put( new Object[]{ table.databaseId, table.schemaId, table.name }, table );
            }

            // Get primary key of table and use PK to find all DataPlacements of table
            long pkid = table.primaryKey;
            List<Long> pkColumnIds = getPrimaryKey( pkid ).columnIds;
            // Basically get first part of PK even if its compound of PK it is sufficient
            CatalogColumn pkColumn = getColumn( pkColumnIds.get( 0 ) );
            // This gets us only one ccp per store (first part of PK)
            for ( CatalogColumnPlacement ccp : getColumnPlacements( pkColumn.id ) ) {
                updatePartitionsOnDataPlacement( ccp.storeId, ccp.tableId, table.partitionIds );
            }

            listeners.firePropertyChange( "table", old, table );
        } catch ( NullPointerException | UnknownStoreException e ) {
            // TODO @HENNLO
            throw new GenericCatalogException( e );
        }
    }


    //TODO: Data Migrate
    @Override
    public void mergeTable( long tableId ) throws UnknownKeyIdRuntimeException, UnknownPartitionIdRuntimeException {
        if ( log.isDebugEnabled() ) {
            log.debug( "Merging table {} has been started", getTable( tableId ).name );
        }

        CatalogTable old = Objects.requireNonNull( tables.get( tableId ) );
        // Loop over **old.partitionIds** to delete all partitions which are part of table
        for ( long partitionId : old.partitionIds ) {
            deletePartition( tableId, old.schemaId, partitionId );
        }

        CatalogTable table = new CatalogTable(
                old.id,
                old.name,
                old.columnIds,
                old.schemaId,
                old.databaseId,
                old.ownerId,
                old.ownerName,
                old.tableType,
                old.definition,
                old.primaryKey,
                old.placementsByStore );

        synchronized ( this ) {
            tables.replace( tableId, table );
            tableNames.remove( new Object[]{ table.databaseId, table.schemaId, old.name } );
            tableNames.put( new Object[]{ table.databaseId, table.schemaId, table.name }, table );
            tableNames.put( new Object[]{ table.databaseId, table.schemaId, table.name }, table );

            // TODO Get all data placements and remove key
            // Copy Data

            // Get primary key of table and use PK to find all DataPlacements of table
            long pkid = table.primaryKey;
            List<Long> pkColumnIds;

            pkColumnIds = getPrimaryKey( pkid ).columnIds;

            // Basically get first part of PK even if its compound of PK it is sufficient
            CatalogColumn pkColumn = getColumn( pkColumnIds.get( 0 ) );
            // This gets us only one ccp per store (first part of PK)
            for ( CatalogColumnPlacement ccp : getColumnPlacements( pkColumn.id ) ) {
                dataPartitionPlacement.remove( new Object[]{ ccp.storeId, ccp.tableId } );
            }
        }
        listeners.firePropertyChange( "table", old, table );

        if ( log.isDebugEnabled() ) {
            log.debug( "Merging table '{}' has been finished", getTable( tableId ).name );
        }
    }


    @Override
    public List<CatalogPartition> getPartitions( long tableId ) {
        try {
            CatalogTable table = Objects.requireNonNull( tables.get( tableId ) );
            List<CatalogPartition> partitions = new ArrayList<>();
            for ( long partId : table.partitionIds ) {
                partitions.add( getPartition( partId ) );
            }
            return partitions;
        } catch ( NullPointerException | UnknownPartitionIdRuntimeException e ) {
            return new ArrayList<>();
        }
    }


    /**
     * Get all partitions of the specified database which fit to the specified filter patterns.
     * <code>getColumns(xid, databaseName, null, null, null)</code> returns all partitions of the database.
     *
     * @param databaseNamePattern Pattern for the database name. null returns all.
     * @param schemaNamePattern Pattern for the schema name. null returns all.
     * @param tableNamePattern Pattern for the table name. null returns all.
     * @return List of columns which fit to the specified filters. If there is no column which meets the criteria, an empty list is returned.
     */
    @Override
    public List<CatalogPartition> getPartitions( Pattern databaseNamePattern, Pattern schemaNamePattern, Pattern tableNamePattern ) {
        List<CatalogTable> catalogTables = getTables( databaseNamePattern, schemaNamePattern, tableNamePattern );
        Stream<CatalogPartition> partitionStream = Stream.of();
        for ( CatalogTable catalogTable : catalogTables ) {
            partitionStream = Stream.concat( partitionStream, getPartitions( catalogTable.id ).stream() );
        }
        return partitionStream.collect( Collectors.toList() );
    }


    @Override
    public List<String> getPartitionNames( long tableId ) {
        List<String> partitionNames = new ArrayList<>();
        for ( CatalogPartition catalogPartition : getPartitions( tableId ) ) {
            partitionNames.add( catalogPartition.partitionName );
        }
        return partitionNames;
    }


    /**
     * Get placements by partition. Identify the location of partitions
     *
     * @param tableId The id of the table
     * @param partitionId The id of the partition
     * @param columnId The id of tje columnn
     * @return List of CatalogColumnPlacements
     */
    @Override
    public List<CatalogColumnPlacement> getColumnPlacementsByPartition( long tableId, long partitionId, long columnId ) {
        List<CatalogColumnPlacement> catalogColumnPlacements = new ArrayList<>();
        for ( CatalogColumnPlacement ccp : getColumnPlacements( columnId ) ) {
            if ( dataPartitionPlacement.get( new Object[]{ ccp.storeId, tableId } ).contains( partitionId ) ) {
                catalogColumnPlacements.add( ccp );
            }
        }
        if ( catalogColumnPlacements.isEmpty() ) {
            return new ArrayList<>();
        }

        return catalogColumnPlacements;
    }


    /**
     * Get stores by partition. Identify the location of partitions/replicas
     *
     * @param partitionId The unique id of the partition
     * @return List of CatalogColumnPlacements
     */
    @Override
    public List<CatalogStore> getStoresByPartition( long tableId, long partitionId ) {
        List<CatalogStore> catalogStores = new ArrayList<>();
        try {
            CatalogTable table = getTable( tableId );
            for ( Entry<Integer, ImmutableList<Long>> entry : table.placementsByStore.entrySet() ) {
                if ( dataPartitionPlacement.get( new Object[]{ entry.getKey(), tableId } ).contains( partitionId ) ) {
                    catalogStores.add( getStore( entry.getKey() ) );
                }
            }
        } catch ( UnknownStoreException e ) {
            throw new RuntimeException( e );
        }

        if ( catalogStores.isEmpty() ) {
            return new ArrayList<>();
        }

        return catalogStores;
    }


    @Override
    public void updatePartitionsOnDataPlacement( int storeId, long tableId, List<Long> partitionIds ) throws UnknownStoreException {
        synchronized ( this ) {
            if ( !dataPartitionPlacement.containsKey( new Object[]{ storeId, tableId } ) ) {
                if ( log.isDebugEnabled() ) {
                    log.debug( "Adding Partitions={} to DataPlacement={}.{}", partitionIds, getStore( storeId ).uniqueName, getTable( tableId ).name );
                }
                dataPartitionPlacement.put( new Object[]{ storeId, tableId }, ImmutableList.<Long>builder().build() );
            } else {
                if ( log.isDebugEnabled() ) {
                    log.debug( "Updating Partitions={} to DataPlacement={}.{}", partitionIds, getStore( storeId ).uniqueName, getTable( tableId ).name );
                }
                List<Long> tempPartition = dataPartitionPlacement.get( new Object[]{ storeId, tableId } );

                // Validate if partition distribution after update is successful otherwise rollback
                // Check if partition change has impact on the complete partition distribution for current Part.Type
                for ( CatalogColumnPlacement ccp : getColumnPlacementsOnStore( storeId, tableId ) ) {
                    long columnId = ccp.columnId;
                    if ( !validatePartitionDistribution( storeId, tableId, columnId ) ) {
                        dataPartitionPlacement.replace( new Object[]{ storeId, tableId }, ImmutableList.copyOf( tempPartition ) );
                        throw new RuntimeException( "Validation of partition distribution failed for column: '" + ccp.getLogicalColumnName() + "'" );
                    }
                }
            }
            dataPartitionPlacement.replace( new Object[]{ storeId, tableId }, ImmutableList.copyOf( partitionIds ) );
        }
    }


    // Returns list with the effective partitionIds
    @Override
    public List<Long> getPartitionsOnDataPlacement( int storeId, long tableId ) {
        List<Long> partitions = dataPartitionPlacement.get( new Object[]{ storeId, tableId } );
        if ( partitions == null ) {
            partitions = new ArrayList<>();
        }
        return partitions;
    }


    // Returns list with the index of the partitions on this store. 0..numPartitions
    @Override
    public List<Long> getPartitionsIndexOnDataPlacement( int storeId, long tableId ) {
        List<Long> partitions = dataPartitionPlacement.get( new Object[]{ storeId, tableId } );
        if ( partitions == null ) {
            return new ArrayList<>();
        }

        List<Long> partitionIndexList = new ArrayList<>();
        CatalogTable catalogTable = getTable( tableId );
        for ( int index = 0; index < catalogTable.numPartitions; index++ ) {
            if ( partitions.contains( catalogTable.partitionIds.get( index ) ) ) {
                partitionIndexList.add( (long) index );
            }
        }
        return partitionIndexList;
    }


    /**
     * Mostly needed if a placement is dropped from a store.
     *
     * @param storeId Placement to be updated with new partitions
     * @param tableId List of partitions which the placement should hold
     */
    @Override
    public void deletePartitionsOnDataPlacement( int storeId, long tableId ) {
        // Check if there is indeed no column placement left.
        if ( getTable( tableId ).isPartitioned ) {
            if ( getColumnPlacementsOnStore( storeId, tableId ).isEmpty() ) {
                synchronized ( this ) {
                    dataPartitionPlacement.remove( new Object[]{ storeId, tableId } );
                    log.debug( "Removed all dataPartitionPlacements" );
                }
            }
        } else {
            log.debug( "Table wasn't even partitioned" );
        }
    }


    /**
     * Checks depending on the current partition distribution and partitionType
     * If this would be sufficient. Basically a passthrough method to simplify the code
     *
     * @param tableId table to be checked
     * @return If its correctly distributed or not
     */
    @Override
    public boolean validatePartitionDistribution( int storeId, long tableId, long columnId ) {
        CatalogTable catalogTable = getTable( tableId );
        if ( catalogTable.flaggedForDeletion ) {
            return true;
        }
        PartitionManagerFactory partitionManagerFactory = new PartitionManagerFactory();
        PartitionManager partitionManager = partitionManagerFactory.getInstance( catalogTable.partitionType );

        return partitionManager.probePartitionDistributionChange( catalogTable, storeId, columnId );
    }


    // TODO move
    @Override
    public List<CatalogKey> getKeys() {
        return new ArrayList<>( keys.values() );
    }


    @Override
    public List<CatalogKey> getTableKeys( long tableId ) {
        return keys.values().stream().filter( k -> k.tableId == tableId ).collect( Collectors.toList() );
    }


    @Override
    public List<CatalogIndex> getIndexes( CatalogKey key ) {
        return indexes.values().stream().filter( i -> i.keyId == key.id ).collect( Collectors.toList() );
    }


    @Override
    public List<CatalogIndex> getForeignKeys( CatalogKey key ) {
        return indexes.values().stream().filter( i -> i.keyId == key.id ).collect( Collectors.toList() );
    }


    @Override
    public List<CatalogConstraint> getConstraints( CatalogKey key ) {
        return constraints.values().stream().filter( c -> c.keyId == key.id ).collect( Collectors.toList() );
    }


    @Override
    public boolean isIndex( long keyId ) {
        return indexes.values().stream().anyMatch( i -> i.keyId == keyId );
    }


    @Override
    public boolean isConstraint( long keyId ) {
        return constraints.values().stream().anyMatch( c -> c.keyId == keyId );
    }


    @Override
    public boolean isForeignKey( long keyId ) {
        return foreignKeys.values().stream().anyMatch( f -> f.referencedKeyId == keyId );
    }


    /**
     * Check if the specified key is used as primary key, index or constraint. If so, this is a NoOp. If it is not used, the key is deleted.
     */
    private void deleteKeyIfNoLongerUsed( Long keyId ) {
        if ( keyId == null ) {
            return;
        }
        CatalogKey key = getKey( keyId );
        CatalogTable table = getTable( key.tableId );
        if ( table.primaryKey != null && table.primaryKey.equals( keyId ) ) {
            return;
        }
        if ( constraints.values().stream().anyMatch( c -> c.keyId == keyId ) ) {
            return;
        }
        if ( foreignKeys.values().stream().anyMatch( f -> f.id == keyId ) ) {
            return;
        }
        if ( indexes.values().stream().anyMatch( i -> i.keyId == keyId ) ) {
            return;
        }
        synchronized ( this ) {
            keys.remove( keyId );
            keyColumns.remove( key.columnIds.stream().mapToLong( Long::longValue ).toArray() );
        }
        listeners.firePropertyChange( "key", key, null );
    }


    /**
     * Returns the id of they defined by the specified column ids. If this key does not yet exist, create it.
     *
     * @param tableId on which the key is defined
     * @param columnIds all involved columns
     * @return the id of the key
     * @throws GenericCatalogException if the key does not exist
     */
    private long getOrAddKey( long tableId, List<Long> columnIds ) throws GenericCatalogException {
        Long keyId = keyColumns.get( columnIds.stream().mapToLong( Long::longValue ).toArray() );
        if ( keyId != null ) {
            return keyId;
        }
        return addKey( tableId, columnIds );
    }


    private long addKey( long tableId, List<Long> columnIds ) throws GenericCatalogException {
        try {
            CatalogTable table = Objects.requireNonNull( tables.get( tableId ) );
            long id = keyIdBuilder.getAndIncrement();
            CatalogKey key = new CatalogKey( id, table.id, table.schemaId, table.databaseId, columnIds );
            synchronized ( this ) {
                keys.put( id, key );
                keyColumns.put( columnIds.stream().mapToLong( Long::longValue ).toArray(), id );
            }
            listeners.firePropertyChange( "key", null, key );
            return id;
        } catch ( NullPointerException e ) {
            throw new GenericCatalogException( e );
        }
    }


    /**
     * Get a key by its id
     *
     * @return The key
     */
    private CatalogKey getKey( long keyId ) {
        try {
            return Objects.requireNonNull( keys.get( keyId ) );
        } catch ( NullPointerException e ) {
            throw new UnknownKeyIdRuntimeException( keyId );
        }
    }


    static class CatalogValidator {

        public void validate() throws GenericCatalogException {

        }


        public void startCheck() {
            columns.forEach( ( key, column ) -> {
                assert (databases.containsKey( column.databaseId ));
                assert (Objects.requireNonNull( databaseChildren.get( column.databaseId ) ).contains( column.schemaId ));

                assert (schemas.containsKey( column.schemaId ));
                assert (Objects.requireNonNull( schemaChildren.get( column.schemaId ) ).contains( column.tableId ));

                assert (tables.containsKey( column.tableId ));
                assert (Objects.requireNonNull( tableChildren.get( column.tableId ) ).contains( column.id ));

                assert (columnNames.containsKey( new Object[]{ column.databaseId, column.schemaId, column.tableId, column.name } ));
            } );

            columnPlacements.forEach( ( key, placement ) -> {
                assert (columns.containsKey( placement.columnId ));
                assert (adapters.containsKey( placement.adapterId ));
            } );
        }

    }

}<|MERGE_RESOLUTION|>--- conflicted
+++ resolved
@@ -65,12 +65,8 @@
 import org.polypheny.db.catalog.exceptions.UnknownAdapterException;
 import org.polypheny.db.catalog.exceptions.UnknownAdapterIdRuntimeException;
 import org.polypheny.db.catalog.exceptions.UnknownColumnException;
-<<<<<<< HEAD
-import org.polypheny.db.catalog.exceptions.UnknownColumnPlacementException;
-=======
 import org.polypheny.db.catalog.exceptions.UnknownColumnIdRuntimeException;
 import org.polypheny.db.catalog.exceptions.UnknownColumnPlacementRuntimeException;
->>>>>>> 4f68b18c
 import org.polypheny.db.catalog.exceptions.UnknownConstraintException;
 import org.polypheny.db.catalog.exceptions.UnknownDatabaseException;
 import org.polypheny.db.catalog.exceptions.UnknownDatabaseIdRuntimeException;
@@ -151,8 +147,7 @@
 
     private static final AtomicLong partitionIdBuilder = new AtomicLong();
     private static BTreeMap<Long, CatalogPartition> partitions;
-    private static HTreeMap<Object[], ImmutableList<Long>> dataPartitionPlacement;
-    // <STore.Table, List of partitionIds>
+    private static HTreeMap<Object[], ImmutableList<Long>> dataPartitionPlacement; // <Store.Table, List of partitionIds>
 
     private static final AtomicLong keyIdBuilder = new AtomicLong( 1 );
     private static final AtomicLong constraintIdBuilder = new AtomicLong( 1 );
@@ -244,11 +239,7 @@
                     insertDefaultData();
                 }
 
-<<<<<<< HEAD
-            } catch ( GenericCatalogException | UnknownUserException | UnknownDatabaseException | UnknownTableException | UnknownSchemaException | UnknownStoreException | UnknownColumnException e ) {
-=======
             } catch ( GenericCatalogException | UnknownUserException | UnknownDatabaseException | UnknownTableException | UnknownSchemaException | UnknownAdapterException | UnknownColumnException e ) {
->>>>>>> 4f68b18c
                 throw new RuntimeException( e );
             }
             if ( doInitInformationPage ) {
@@ -330,14 +321,9 @@
      * Restores all columnPlacements in the dedicated adapters
      */
     @Override
-<<<<<<< HEAD
-    public void restoreColumnPlacements( Transaction transaction ) throws GenericCatalogException {
-        StoreManager manager = StoreManager.getInstance();
-=======
     public void restoreColumnPlacements( Transaction transaction ) {
         AdapterManager manager = AdapterManager.getInstance();
 
->>>>>>> 4f68b18c
         Map<Integer, List<Long>> restoredTables = new HashMap<>();
 
         for ( CatalogColumn c : columns.values() ) {
@@ -346,45 +332,8 @@
                 // no placements shouldn't happen
                 throw new RuntimeException( "There seems to be no placement for the column with the id " + c.id );
             } else if ( placements.size() == 1 ) {
-<<<<<<< HEAD
-                Store store = manager.getStore( placements.get( 0 ).storeId );
-                if ( !store.isPersistent() ) {
-                    CatalogTable catalogTable = getTable( c.tableId );
-                    // TODO only full placements atm here
-
-                    if ( !restoredTables.containsKey( store.getStoreId() ) ) {
-                        store.createTable( transaction.createStatement().getPrepareContext(), catalogTable );
-                        restoredTables.put( store.getStoreId(), Collections.singletonList( catalogTable.id ) );
-                    } else if ( !(restoredTables.containsKey( store.getStoreId() ) && restoredTables.get( store.getStoreId() ).contains( catalogTable.id )) ) {
-                        store.createTable( transaction.createStatement().getPrepareContext(), catalogTable );
-                        List<Long> ids = new ArrayList<>( restoredTables.get( store.getStoreId() ) );
-                        ids.add( catalogTable.id );
-                        restoredTables.put( store.getStoreId(), ids );
-                    }
-                }
-            } else {
-                Map<Integer, Boolean> persistent = placements.stream().collect( Collectors.toMap( p -> p.storeId, p -> manager.getStore( p.storeId ).isPersistent() ) );
-
-                if ( !persistent.containsValue( true ) ) {
-                    // no persistent placement for this column
-                    CatalogTable table = getTable( c.tableId );
-                    for ( CatalogColumnPlacement p : placements ) {
-                        Store store = manager.getStore( p.storeId );
-
-                        if ( !restoredTables.containsKey( store.getStoreId() ) ) {
-                            store.createTable( transaction.createStatement().getPrepareContext(), table );
-                            List<Long> ids = new ArrayList<>();
-                            ids.add( table.id );
-                            restoredTables.put( store.getStoreId(), ids );
-
-                        } else if ( !(restoredTables.containsKey( store.getStoreId() ) && restoredTables.get( store.getStoreId() ).contains( table.id )) ) {
-                            store.createTable( transaction.createStatement().getPrepareContext(), table );
-                            List<Long> ids = new ArrayList<>( restoredTables.get( store.getStoreId() ) );
-                            ids.add( table.id );
-                            restoredTables.put( store.getStoreId(), ids );
-=======
                 Adapter adapter = manager.getAdapter( placements.get( 0 ).adapterId );
-                if ( DataStore.class.isAssignableFrom( adapter.getClass() ) ) {
+                if ( adapter instanceof DataStore ) {
                     DataStore store = (DataStore) adapter;
                     if ( !store.isPersistent() ) {
                         CatalogTable catalogTable = getTable( c.tableId );
@@ -421,7 +370,6 @@
                             List<Long> ids = new ArrayList<>( restoredTables.get( store.getAdapterId() ) );
                             ids.add( table.id );
                             restoredTables.put( store.getAdapterId(), ids );
->>>>>>> 4f68b18c
                         }
                     }
                 } else if ( persistent.containsValue( true ) && persistent.containsValue( false ) ) {
@@ -470,7 +418,6 @@
         restoreIdBuilder( queryInterfaces, queryInterfaceIdBuilder );
         restoreIdBuilder( foreignKeys, foreignKeyIdBuilder );
         restoreIdBuilder( partitions, partitionIdBuilder );
-
     }
 
 
@@ -607,11 +554,7 @@
     /**
      * Fills the catalog database with default data, skips if data is already inserted
      */
-<<<<<<< HEAD
-    private void insertDefaultData() throws GenericCatalogException, UnknownUserException, UnknownDatabaseException, UnknownTableException, UnknownSchemaException, UnknownStoreException, UnknownColumnException {
-=======
     private void insertDefaultData() throws GenericCatalogException, UnknownUserException, UnknownDatabaseException, UnknownTableException, UnknownSchemaException, UnknownAdapterException, UnknownColumnException {
->>>>>>> 4f68b18c
 
         //////////////
         // init users
@@ -761,16 +704,12 @@
     private void addDefaultColumn( CatalogAdapter csv, CatalogTable table, String name, PolyType type, Collation collation, int position, Integer length ) {
         if ( !checkIfExistsColumn( table.id, name ) ) {
             long colId = addColumn( name, table.id, position, type, null, length, null, null, null, false, collation );
-<<<<<<< HEAD
-            addColumnPlacement( csv.id, colId, PlacementType.AUTOMATIC, null, table.name, name, null );
-=======
             String filename = table.name + ".csv";
             if ( table.name.equals( "emp" ) || table.name.equals( "work" ) ) {
                 filename += ".gz";
             }
-            addColumnPlacement( csv.id, colId, PlacementType.AUTOMATIC, filename, table.name, name );
+            addColumnPlacement( csv.id, colId, PlacementType.AUTOMATIC, filename, table.name, name, null );
             updateColumnPlacementPhysicalPosition( csv.id, colId, position );
->>>>>>> 4f68b18c
         }
     }
 
@@ -1213,11 +1152,7 @@
         try {
             return Objects.requireNonNull( tables.get( tableId ) );
         } catch ( NullPointerException e ) {
-<<<<<<< HEAD
-            throw new UnknownTableException.UnknownTableIdRuntimeException( tableId );
-=======
             throw new UnknownTableIdRuntimeException( tableId );
->>>>>>> 4f68b18c
         }
     }
 
@@ -1294,26 +1229,6 @@
      * @return The id of the inserted table
      */
     @Override
-<<<<<<< HEAD
-    public long addTable( String name, long schemaId, int ownerId, TableType tableType, String definition ) throws GenericCatalogException {
-        try {
-            long id = tableIdBuilder.getAndIncrement();
-            log.debug( "Creating table with id: {}", id );
-            CatalogSchema schema = Objects.requireNonNull( schemas.get( schemaId ) );
-            CatalogUser owner = Objects.requireNonNull( users.get( ownerId ) );
-            CatalogTable table = new CatalogTable(
-                    id,
-                    name,
-                    ImmutableList.of(),
-                    schemaId,
-                    schema.databaseId,
-                    ownerId,
-                    owner.name,
-                    tableType,
-                    definition,
-                    null,
-                    ImmutableMap.of() );
-=======
     public long addTable( String name, long schemaId, int ownerId, TableType tableType, boolean modifiable, String definition ) {
         long id = tableIdBuilder.getAndIncrement();
         CatalogSchema schema = getSchema( schemaId );
@@ -1331,7 +1246,6 @@
                 null,
                 ImmutableMap.of(),
                 modifiable );
->>>>>>> 4f68b18c
 
         synchronized ( this ) {
             tables.put( id, table );
@@ -1437,22 +1351,12 @@
      * @param keyId The id of the key to set as primary key. Set null to set no primary key.
      */
     @Override
-<<<<<<< HEAD
-    public void setPrimaryKey( long tableId, Long keyId ) throws GenericCatalogException {
-        try {
-            CatalogTable old = Objects.requireNonNull( tables.get( tableId ) );
-            CatalogTable table = new CatalogTable( old.id, old.name, old.columnIds, old.schemaId, old.databaseId, old.ownerId, old.ownerName, old.tableType, old.definition, keyId, old.placementsByStore );
-            synchronized ( this ) {
-                tables.replace( tableId, table );
-                tableNames.replace( new Object[]{ table.databaseId, table.schemaId, table.name }, table );
-=======
     public void setPrimaryKey( long tableId, Long keyId ) {
         CatalogTable old = getTable( tableId );
         CatalogTable table = new CatalogTable( old.id, old.name, old.columnIds, old.schemaId, old.databaseId, old.ownerId, old.ownerName, old.tableType, old.definition, keyId, old.placementsByAdapter, old.modifiable );
         synchronized ( this ) {
             tables.replace( tableId, table );
             tableNames.replace( new Object[]{ table.databaseId, table.schemaId, table.name }, table );
->>>>>>> 4f68b18c
 
             if ( keyId == null ) {
                 openTable = tableId;
@@ -1471,35 +1375,13 @@
      * @param adapterId The store on which the table should be placed on
      * @param columnId The id of the column to be placed
      * @param placementType The type of placement
-<<<<<<< HEAD
-     * @param physicalSchemaName The schema name on the data store
-     * @param physicalTableName The table name on the data store
-     * @param physicalColumnName The column name on the data store
-     * @param partitionIds List of partitions to place on this column placement/May be null
-     * @throws GenericCatalogException A generic catalog exception
-     */
-    @Override
-    public void addColumnPlacement( int storeId, long columnId, PlacementType placementType, String physicalSchemaName, String physicalTableName, String physicalColumnName, List<Long> partitionIds ) throws GenericCatalogException {
-        try {
-            CatalogColumn column = Objects.requireNonNull( columns.get( columnId ) );
-            CatalogStore store = Objects.requireNonNull( stores.get( storeId ) );
-            CatalogColumnPlacement placement = new CatalogColumnPlacement(
-                    column.tableId,
-                    columnId,
-                    storeId,
-                    store.uniqueName,
-                    placementType,
-                    physicalSchemaName,
-                    physicalTableName,
-                    physicalColumnName,
-                    physicalPositionBuilder.getAndIncrement() );
-=======
      * @param physicalSchemaName The schema name on the adapter
      * @param physicalTableName The table name on the adapter
      * @param physicalColumnName The column name on the adapter
-     */
-    @Override
-    public void addColumnPlacement( int adapterId, long columnId, PlacementType placementType, String physicalSchemaName, String physicalTableName, String physicalColumnName ) {
+     * @param partitionIds List of partitions to place on this column placement (may be null)
+     */
+    @Override
+    public void addColumnPlacement( int adapterId, long columnId, PlacementType placementType, String physicalSchemaName, String physicalTableName, String physicalColumnName, List<Long> partitionIds ) {
         CatalogColumn column = Objects.requireNonNull( columns.get( columnId ) );
         CatalogAdapter store = Objects.requireNonNull( adapters.get( adapterId ) );
         CatalogColumnPlacement placement = new CatalogColumnPlacement(
@@ -1512,98 +1394,89 @@
                 physicalTableName,
                 physicalColumnName,
                 physicalPositionBuilder.getAndIncrement() );
->>>>>>> 4f68b18c
-
-            synchronized ( this ) {
-                columnPlacements.put( new Object[]{ adapterId, columnId }, placement );
-
-                CatalogTable old = Objects.requireNonNull( tables.get( column.tableId ) );
-                Map<Integer, ImmutableList<Long>> placementsByStore = new HashMap<>( old.placementsByAdapter );
-                if ( placementsByStore.containsKey( adapterId ) ) {
-                    List<Long> placements = new ArrayList<>( placementsByStore.get( adapterId ) );
-                    placements.add( columnId );
-                    placementsByStore.replace( adapterId, ImmutableList.copyOf( placements ) );
+
+        synchronized ( this ) {
+            columnPlacements.put( new Object[]{ adapterId, columnId }, placement );
+
+            CatalogTable old = Objects.requireNonNull( tables.get( column.tableId ) );
+            Map<Integer, ImmutableList<Long>> placementsByStore = new HashMap<>( old.placementsByAdapter );
+            if ( placementsByStore.containsKey( adapterId ) ) {
+                List<Long> placements = new ArrayList<>( placementsByStore.get( adapterId ) );
+                placements.add( columnId );
+                placementsByStore.replace( adapterId, ImmutableList.copyOf( placements ) );
+            } else {
+                placementsByStore.put( adapterId, ImmutableList.of( columnId ) );
+            }
+
+            CatalogTable table;
+
+            // Required because otherwise an already partitioned table would be reset to a regular table due to the different constructors.
+            if ( old.isPartitioned ) {
+                log.debug( " Table '{}' is partitioned.", old.name );
+                table = new CatalogTable(
+                        old.id,
+                        old.name,
+                        old.columnIds,
+                        old.schemaId,
+                        old.databaseId,
+                        old.ownerId,
+                        old.ownerName,
+                        old.tableType,
+                        old.definition,
+                        old.primaryKey,
+                        ImmutableMap.copyOf( placementsByStore ),
+                        old.modifiable,
+                        old.numPartitions,
+                        old.partitionType,
+                        old.partitionIds,
+                        old.partitionColumnId );
+
+                // If table is partitioned and no concrete partitions are defined place all partitions on columnPlacement
+                if ( partitionIds == null ) {
+                    partitionIds = table.partitionIds;
+                }
+
+                // TODO @Hennlo: According to the following comment the addPartitionsToColumn... is required. But it is commented out...
+                // Add placement to list of placements containing a partition otherwise this partition will not be part of a partition lookup
+                // addPartitionsToColumnPlacement(placement, partitionIds);
+
+                // Only executed if this is the first placement on the store
+                if ( !dataPartitionPlacement.containsKey( new Object[]{ adapterId, column.tableId } ) ) {
+                    if ( log.isDebugEnabled() ) {
+                        log.debug( "Table '{}.{}' does not exists in DataPartitionPlacements so far. Assigning partitions {}",
+                                store.uniqueName,
+                                old.name, partitionIds );
+                    }
+                    updatePartitionsOnDataPlacement( adapterId, column.tableId, partitionIds );
                 } else {
-                    placementsByStore.put( adapterId, ImmutableList.of( columnId ) );
+                    if ( log.isDebugEnabled() ) {
+                        log.debug( "Table '{}.{}' already exists in DataPartitionPlacement, keeping assigned partitions {}",
+                                store.uniqueName,
+                                old.name,
+                                getPartitionsOnDataPlacement( adapterId, old.id ) );
+                    }
                 }
-<<<<<<< HEAD
-                log.debug( "Add ColumnPlacement to table '{}' {} {}", old.name, storeId, columnId );
-                CatalogTable table;
-
-                // Required because otherwise an already partitioned table would be reset to a regular table due to the different constructors.
-                if ( old.isPartitioned ) {
-                    log.debug( " Table '{}' is partitioned.", old.name );
-                    table = new CatalogTable(
-                            old.id,
-                            old.name,
-                            old.columnIds,
-                            old.schemaId,
-                            old.databaseId,
-                            old.ownerId,
-                            old.ownerName,
-                            old.tableType,
-                            old.definition,
-                            old.primaryKey,
-                            ImmutableMap.copyOf( placementsByStore ),
-                            old.numPartitions,
-                            old.partitionType,
-                            old.partitionIds,
-                            old.partitionColumnId );
-
-                    // If table is partitioned and no concrete partitions are defined place all partitions on columnPlacement
-                    if ( partitionIds == null ) {
-                        partitionIds = table.partitionIds;
-                    }
-
-                    // TODO @Hennlo: According to the following comment the addPartitionsToColumn... is required. But it is commented out...
-                    // Add placement to list of placements containing a partition otherwise this partition will not be part of a partition lookup
-                    // addPartitionsToColumnPlacement(placement, partitionIds);
-
-                    // Only executed if this is the first placement on the store
-                    if ( !dataPartitionPlacement.containsKey( new Object[]{ storeId, column.tableId } ) ) {
-                        if ( log.isDebugEnabled() ) {
-                            log.debug( "Table '{}.{}' does not exists in DataPartitionPlacements so far. Assigning partitions {}",
-                                    store.uniqueName,
-                                    old.name, partitionIds );
-                        }
-                        updatePartitionsOnDataPlacement( storeId, column.tableId, partitionIds );
-                    } else {
-                        if ( log.isDebugEnabled() ) {
-                            log.debug( "Table '{}.{}' already exists in DataPartitionPlacement, keeping assigned partitions {}",
-                                    store.uniqueName,
-                                    old.name,
-                                    getPartitionsOnDataPlacement( storeId, old.id ) );
-                        }
-                    }
-
-                } else {
-                    table = new CatalogTable(
-                            old.id,
-                            old.name,
-                            old.columnIds,
-                            old.schemaId,
-                            old.databaseId,
-                            old.ownerId,
-                            old.ownerName,
-                            old.tableType,
-                            old.definition,
-                            old.primaryKey,
-                            ImmutableMap.copyOf( placementsByStore ) );
-                }
-=======
-                CatalogTable table = new CatalogTable( old.id, old.name, old.columnIds, old.schemaId, old.databaseId, old.ownerId, old.ownerName, old.tableType, old.definition, old.primaryKey, ImmutableMap.copyOf( placementsByStore ), old.modifiable );
->>>>>>> 4f68b18c
-
-                tables.replace( column.tableId, table );
-                tableNames.replace( new Object[]{ table.databaseId, table.schemaId, table.name }, table );
-            }
-            listeners.firePropertyChange( "columnPlacement", null, placement );
-<<<<<<< HEAD
-        } catch ( NullPointerException | UnknownStoreException e ) {
-            throw new GenericCatalogException( e );
-        }
-=======
->>>>>>> 4f68b18c
+
+            } else {
+                table = new CatalogTable(
+                        old.id,
+                        old.name,
+                        old.columnIds,
+                        old.schemaId,
+                        old.databaseId,
+                        old.ownerId,
+                        old.ownerName,
+                        old.tableType,
+                        old.definition,
+                        old.primaryKey,
+                        ImmutableMap.copyOf( placementsByStore ),
+                        old.modifiable );
+            }
+
+            tables.replace( column.tableId, table );
+            tableNames.replace( new Object[]{ table.databaseId, table.schemaId, table.name }, table );
+        }
+        listeners.firePropertyChange( "columnPlacement", null, placement );
     }
 
 
@@ -1614,89 +1487,8 @@
      * @param columnId The id of the column
      */
     @Override
-<<<<<<< HEAD
-    public void deleteColumnPlacement( int storeId, long columnId ) throws GenericCatalogException {
-        try {
-            boolean lastPlacementOnStore = false;
-            CatalogTable oldTable = getTable( getColumn( columnId ).tableId );
-            Map<Integer, ImmutableList<Long>> placementsByStore = new HashMap<>( oldTable.placementsByStore );
-            List<Long> placements = new ArrayList<>( placementsByStore.get( storeId ) );
-            placements.remove( columnId );
-            if ( placements.size() != 0 ) {
-                placementsByStore.put( storeId, ImmutableList.copyOf( placements ) );
-            } else {
-                placementsByStore.remove( storeId );
-                lastPlacementOnStore = true;
-            }
-
-            CatalogTable table;
-            synchronized ( this ) {
-                // Needed because otherwise a already partitioned table would be reset to a regular table due to the different constructors.
-                if ( oldTable.isPartitioned ) {
-                    if ( log.isDebugEnabled() ) {
-                        log.debug( "Is flagged for deletion {}", oldTable.flaggedForDeletion );
-                    }
-                    if ( oldTable.flaggedForDeletion ) {
-                        if ( !validatePartitionDistribution( storeId, oldTable.id, columnId ) ) {
-                            throw new RuntimeException( "Partition Distribution failed" );
-                        }
-                    }
-
-                    if ( log.isDebugEnabled() ) {
-                        log.debug( "Table '{}' is partitioned.", oldTable.name );
-                    }
-                    table = new CatalogTable(
-                            oldTable.id,
-                            oldTable.name,
-                            oldTable.columnIds,
-                            oldTable.schemaId,
-                            oldTable.databaseId,
-                            oldTable.ownerId,
-                            oldTable.ownerName,
-                            oldTable.tableType,
-                            oldTable.definition,
-                            oldTable.primaryKey,
-                            ImmutableMap.copyOf( placementsByStore ),
-                            oldTable.numPartitions,
-                            oldTable.partitionType,
-                            oldTable.partitionIds,
-                            oldTable.partitionColumnId );
-
-                    //Check if this is the last placement on store. If so remove dataPartitionPlacement
-                    if ( lastPlacementOnStore ) {
-                        dataPartitionPlacement.remove( new Object[]{ storeId, oldTable.id } );
-                        if ( log.isDebugEnabled() ) {
-                            log.debug( "Column '{}' was the last placement on store: '{}.{}' ",
-                                    getColumn( columnId ).name,
-                                    getStore( storeId ).uniqueName,
-                                    table.name );
-                        }
-                    }
-                } else {
-                    table = new CatalogTable(
-                            oldTable.id,
-                            oldTable.name,
-                            oldTable.columnIds,
-                            oldTable.schemaId,
-                            oldTable.databaseId,
-                            oldTable.ownerId,
-                            oldTable.ownerName,
-                            oldTable.tableType,
-                            oldTable.definition,
-                            oldTable.primaryKey,
-                            ImmutableMap.copyOf( placementsByStore ) );
-                }
-
-                tables.replace( table.id, table );
-                tableNames.replace( new Object[]{ table.databaseId, table.schemaId, table.name }, table );
-                columnPlacements.remove( new Object[]{ storeId, columnId } );
-            }
-            listeners.firePropertyChange( "columnPlacement", table, null );
-        } catch ( UnknownStoreException e ) {
-            throw new GenericCatalogException( e );
-        }
-=======
     public void deleteColumnPlacement( int adapterId, long columnId ) {
+        boolean lastPlacementOnStore = false;
         CatalogTable oldTable = getTable( getColumn( columnId ).tableId );
         Map<Integer, ImmutableList<Long>> placementsByStore = new HashMap<>( oldTable.placementsByAdapter );
         List<Long> placements = new ArrayList<>( placementsByStore.get( adapterId ) );
@@ -1705,15 +1497,74 @@
             placementsByStore.put( adapterId, ImmutableList.copyOf( placements ) );
         } else {
             placementsByStore.remove( adapterId );
-        }
-        CatalogTable table = new CatalogTable( oldTable.id, oldTable.name, oldTable.columnIds, oldTable.schemaId, oldTable.databaseId, oldTable.ownerId, oldTable.ownerName, oldTable.tableType, oldTable.definition, oldTable.primaryKey, ImmutableMap.copyOf( placementsByStore ), oldTable.modifiable );
+            lastPlacementOnStore = true;
+        }
+
+        CatalogTable table;
         synchronized ( this ) {
+            // Needed because otherwise a already partitioned table would be reset to a regular table due to the different constructors.
+            if ( oldTable.isPartitioned ) {
+                if ( log.isDebugEnabled() ) {
+                    log.debug( "Is flagged for deletion {}", oldTable.flaggedForDeletion );
+                }
+                if ( oldTable.flaggedForDeletion ) {
+                    if ( !validatePartitionDistribution( adapterId, oldTable.id, columnId ) ) {
+                        throw new RuntimeException( "Partition Distribution failed" );
+                    }
+                }
+
+                if ( log.isDebugEnabled() ) {
+                    log.debug( "Table '{}' is partitioned.", oldTable.name );
+                }
+                table = new CatalogTable(
+                        oldTable.id,
+                        oldTable.name,
+                        oldTable.columnIds,
+                        oldTable.schemaId,
+                        oldTable.databaseId,
+                        oldTable.ownerId,
+                        oldTable.ownerName,
+                        oldTable.tableType,
+                        oldTable.definition,
+                        oldTable.primaryKey,
+                        ImmutableMap.copyOf( placementsByStore ),
+                        oldTable.modifiable,
+                        oldTable.numPartitions,
+                        oldTable.partitionType,
+                        oldTable.partitionIds,
+                        oldTable.partitionColumnId );
+
+                //Check if this is the last placement on store. If so remove dataPartitionPlacement
+                if ( lastPlacementOnStore ) {
+                    dataPartitionPlacement.remove( new Object[]{ adapterId, oldTable.id } );
+                    if ( log.isDebugEnabled() ) {
+                        log.debug( "Column '{}' was the last placement on store: '{}.{}' ",
+                                getColumn( columnId ).name,
+                                getAdapter( adapterId ).uniqueName,
+                                table.name );
+                    }
+                }
+            } else {
+                table = new CatalogTable(
+                        oldTable.id,
+                        oldTable.name,
+                        oldTable.columnIds,
+                        oldTable.schemaId,
+                        oldTable.databaseId,
+                        oldTable.ownerId,
+                        oldTable.ownerName,
+                        oldTable.tableType,
+                        oldTable.definition,
+                        oldTable.primaryKey,
+                        ImmutableMap.copyOf( placementsByStore ),
+                        oldTable.modifiable );
+            }
+
             tables.replace( table.id, table );
             tableNames.replace( new Object[]{ table.databaseId, table.schemaId, table.name }, table );
             columnPlacements.remove( new Object[]{ adapterId, columnId } );
         }
         listeners.firePropertyChange( "columnPlacement", table, null );
->>>>>>> 4f68b18c
     }
 
 
@@ -1757,30 +1608,22 @@
     @Override
     public List<CatalogColumnPlacement> getColumnPlacementsOnAdapter( int adapterId, long tableId ) {
         final Comparator<CatalogColumnPlacement> columnPlacementComparator = Comparator.comparingInt( p -> getColumn( p.columnId ).position );
-<<<<<<< HEAD
-        return getColumnPlacementsOnStore( storeId )
+        return getColumnPlacementsOnAdapter( adapterId )
                 .stream()
                 .filter( p -> p.tableId == tableId )
                 .sorted( columnPlacementComparator )
                 .collect( Collectors.toList() );
-=======
-        return getColumnPlacementsOnAdapter( adapterId ).stream().filter( p -> p.tableId == tableId ).sorted( columnPlacementComparator ).collect( Collectors.toList() );
->>>>>>> 4f68b18c
     }
 
 
     @Override
     public List<CatalogColumnPlacement> getColumnPlacementsOnAdapterSortedByPhysicalPosition( int adapterId, long tableId ) {
         final Comparator<CatalogColumnPlacement> columnPlacementComparator = Comparator.comparingLong( p -> p.physicalPosition );
-<<<<<<< HEAD
-        return getColumnPlacementsOnStore( storeId )
+        return getColumnPlacementsOnAdapter( adapterId )
                 .stream()
                 .filter( p -> p.tableId == tableId )
                 .sorted( columnPlacementComparator )
                 .collect( Collectors.toList() );
-=======
-        return getColumnPlacementsOnAdapter( adapterId ).stream().filter( p -> p.tableId == tableId ).sorted( columnPlacementComparator ).collect( Collectors.toList() );
->>>>>>> 4f68b18c
     }
 
 
@@ -1818,14 +1661,7 @@
     @Override
     public List<CatalogColumnPlacement> getColumnPlacementsOnAdapterAndSchema( int adapterId, long schemaId ) {
         try {
-<<<<<<< HEAD
-            return getColumnPlacementsOnStore( storeId )
-                    .stream()
-                    .filter( p -> Objects.requireNonNull( columns.get( p.columnId ) ).schemaId == schemaId )
-                    .collect( Collectors.toList() );
-=======
             return getColumnPlacementsOnAdapter( adapterId ).stream().filter( p -> Objects.requireNonNull( columns.get( p.columnId ) ).schemaId == schemaId ).collect( Collectors.toList() );
->>>>>>> 4f68b18c
         } catch ( NullPointerException e ) {
             getAdapter( adapterId );
             getSchema( schemaId );
@@ -2023,7 +1859,7 @@
         try {
             return Objects.requireNonNull( columns.get( columnId ) );
         } catch ( NullPointerException e ) {
-            throw new UnknownColumnException.UnknownColumnIdRuntimeException( columnId );
+            throw new UnknownColumnIdRuntimeException( columnId );
         }
     }
 
@@ -2155,24 +1991,11 @@
      */
     @Override
     public void setColumnPosition( long columnId, int position ) {
-<<<<<<< HEAD
-        try {
-            CatalogColumn old = Objects.requireNonNull( columns.get( columnId ) );
-            CatalogColumn column = new CatalogColumn( old.id, old.name, old.tableId, old.schemaId, old.databaseId, position, old.type, old.collectionsType, old.length, old.scale, old.dimension, old.cardinality, old.nullable, old.collation, old.defaultValue );
-            synchronized ( this ) {
-                columns.replace( columnId, column );
-                columnNames.replace( new Object[]{ column.databaseId, column.schemaId, column.tableId, column.name }, column );
-            }
-            listeners.firePropertyChange( "column", old, column );
-        } catch ( NullPointerException e ) {
-            throw new UnknownColumnException.UnknownColumnIdRuntimeException( columnId );
-=======
         CatalogColumn old = getColumn( columnId );
         CatalogColumn column = new CatalogColumn( old.id, old.name, old.tableId, old.schemaId, old.databaseId, position, old.type, old.collectionsType, old.length, old.scale, old.dimension, old.cardinality, old.nullable, old.collation, old.defaultValue );
         synchronized ( this ) {
             columns.replace( columnId, column );
             columnNames.replace( new Object[]{ column.databaseId, column.schemaId, column.tableId, column.name }, column );
->>>>>>> 4f68b18c
         }
         listeners.firePropertyChange( "column", old, column );
     }
@@ -2287,19 +2110,6 @@
     public void setCollation( long columnId, Collation collation ) {
         CatalogColumn old = getColumn( columnId );
 
-<<<<<<< HEAD
-            if ( old.type.getFamily() != PolyTypeFamily.CHARACTER ) {
-                throw new RuntimeException( "Illegal attempt to set collation for a non-char column!" );
-            }
-            CatalogColumn column = new CatalogColumn( old.id, old.name, old.tableId, old.schemaId, old.databaseId, old.position, old.type, old.collectionsType, old.length, old.scale, old.dimension, old.cardinality, old.nullable, collation, old.defaultValue );
-            synchronized ( this ) {
-                columns.replace( columnId, column );
-                columnNames.replace( new Object[]{ old.databaseId, old.schemaId, old.tableId, old.name }, column );
-            }
-            listeners.firePropertyChange( "column", old, column );
-        } catch ( NullPointerException e ) {
-            throw new UnknownColumnException.UnknownColumnIdRuntimeException( columnId );
-=======
         if ( old.type.getFamily() != PolyTypeFamily.CHARACTER ) {
             throw new RuntimeException( "Illegal attempt to set collation for a non-char column!" );
         }
@@ -2307,7 +2117,6 @@
         synchronized ( this ) {
             columns.replace( columnId, column );
             columnNames.replace( new Object[]{ old.databaseId, old.schemaId, old.tableId, old.name }, column );
->>>>>>> 4f68b18c
         }
         listeners.firePropertyChange( "column", old, column );
     }
@@ -2321,19 +2130,9 @@
      * @return true if there is a column with this name, false if not.
      */
     @Override
-<<<<<<< HEAD
-    public boolean checkIfExistsColumn( long tableId, String columnName ) throws UnknownTableException {
-        try {
-            CatalogTable table = Objects.requireNonNull( tables.get( tableId ) );
-            return columnNames.containsKey( new Object[]{ table.databaseId, table.schemaId, tableId, columnName } );
-        } catch ( NullPointerException e ) {
-            throw new UnknownTableException.UnknownTableIdRuntimeException( tableId );
-        }
-=======
     public boolean checkIfExistsColumn( long tableId, String columnName ) {
         CatalogTable table = getTable( tableId );
         return columnNames.containsKey( new Object[]{ table.databaseId, table.schemaId, tableId, columnName } );
->>>>>>> 4f68b18c
     }
 
 
@@ -2363,16 +2162,10 @@
             for ( CatalogColumnPlacement p : getColumnPlacements( columnId ) ) {
                 deleteColumnPlacement( p.adapterId, p.columnId );
             }
-<<<<<<< HEAD
-            listeners.firePropertyChange( "column", column, null );
-        } catch ( NullPointerException e ) {
-            throw new GenericCatalogException( e );
-=======
             tables.replace( column.tableId, table );
             tableNames.replace( new Object[]{ table.databaseId, table.schemaId, table.name }, table );
 
             columns.remove( columnId );
->>>>>>> 4f68b18c
         }
         listeners.firePropertyChange( "column", column, null );
     }
@@ -2389,33 +2182,6 @@
      */
     @Override
     public void setDefaultValue( long columnId, PolyType type, String defaultValue ) {
-<<<<<<< HEAD
-        try {
-            CatalogColumn old = Objects.requireNonNull( columns.get( columnId ) );
-            CatalogColumn column = new CatalogColumn(
-                    old.id,
-                    old.name,
-                    old.tableId,
-                    old.schemaId,
-                    old.databaseId,
-                    old.position,
-                    old.type,
-                    old.collectionsType,
-                    old.length,
-                    old.scale,
-                    old.dimension,
-                    old.cardinality,
-                    old.nullable,
-                    old.collation,
-                    new CatalogDefaultValue( columnId, type, defaultValue, "defaultValue" ) );
-            synchronized ( this ) {
-                columns.replace( columnId, column );
-                columnNames.replace( new Object[]{ column.databaseId, column.schemaId, column.tableId, column.name }, column );
-            }
-            listeners.firePropertyChange( "column", old, column );
-        } catch ( NullPointerException e ) {
-            throw new UnknownColumnException.UnknownColumnIdRuntimeException( columnId );
-=======
         CatalogColumn old = getColumn( columnId );
         CatalogColumn column = new CatalogColumn(
                 old.id,
@@ -2436,7 +2202,6 @@
         synchronized ( this ) {
             columns.replace( columnId, column );
             columnNames.replace( new Object[]{ column.databaseId, column.schemaId, column.tableId, column.name }, column );
->>>>>>> 4f68b18c
         }
         listeners.firePropertyChange( "column", old, column );
     }
@@ -2471,12 +2236,7 @@
                 columns.replace( columnId, column );
                 columnNames.replace( new Object[]{ old.databaseId, old.schemaId, old.tableId, old.name }, column );
             }
-<<<<<<< HEAD
-        } catch ( NullPointerException e ) {
-            throw new UnknownColumnException.UnknownColumnIdRuntimeException( columnId );
-=======
             listeners.firePropertyChange( "column", old, column );
->>>>>>> 4f68b18c
         }
     }
 
@@ -2499,17 +2259,12 @@
 
     @Override
     public boolean isPrimaryKey( long key ) {
-<<<<<<< HEAD
-        Long primary = getTable( Objects.requireNonNull( keys.get( key ) ).tableId ).primaryKey;
-        return primary != null && primary == key;
-=======
         try {
             Long primary = getTable( Objects.requireNonNull( keys.get( key ) ).tableId ).primaryKey;
             return primary != null && primary == key;
         } catch ( NullPointerException e ) {
             throw new UnknownKeyIdRuntimeException( key );
         }
->>>>>>> 4f68b18c
     }
 
 
@@ -3107,11 +2862,7 @@
             try {
                 commit();
             } catch ( NoTablePrimaryKeyException e ) {
-<<<<<<< HEAD
-                throw new RuntimeException( "An error occurred while deleting the store." );
-=======
                 throw new RuntimeException( "An error occurred while deleting the adapter." );
->>>>>>> 4f68b18c
             }
             try {
                 commit();
@@ -3346,7 +3097,8 @@
                     old.tableType,
                     old.definition,
                     old.primaryKey,
-                    old.placementsByStore,
+                    old.placementsByAdapter,
+                    old.modifiable,
                     numPartitions,
                     partitionType,
                     ImmutableList.copyOf( tempPartIds ),
@@ -3366,11 +3118,11 @@
             CatalogColumn pkColumn = getColumn( pkColumnIds.get( 0 ) );
             // This gets us only one ccp per store (first part of PK)
             for ( CatalogColumnPlacement ccp : getColumnPlacements( pkColumn.id ) ) {
-                updatePartitionsOnDataPlacement( ccp.storeId, ccp.tableId, table.partitionIds );
+                updatePartitionsOnDataPlacement( ccp.adapterId, ccp.tableId, table.partitionIds );
             }
 
             listeners.firePropertyChange( "table", old, table );
-        } catch ( NullPointerException | UnknownStoreException e ) {
+        } catch ( NullPointerException e ) {
             // TODO @HENNLO
             throw new GenericCatalogException( e );
         }
@@ -3401,7 +3153,8 @@
                 old.tableType,
                 old.definition,
                 old.primaryKey,
-                old.placementsByStore );
+                old.placementsByAdapter,
+                old.modifiable );
 
         synchronized ( this ) {
             tables.replace( tableId, table );
@@ -3422,7 +3175,7 @@
             CatalogColumn pkColumn = getColumn( pkColumnIds.get( 0 ) );
             // This gets us only one ccp per store (first part of PK)
             for ( CatalogColumnPlacement ccp : getColumnPlacements( pkColumn.id ) ) {
-                dataPartitionPlacement.remove( new Object[]{ ccp.storeId, ccp.tableId } );
+                dataPartitionPlacement.remove( new Object[]{ ccp.adapterId, ccp.tableId } );
             }
         }
         listeners.firePropertyChange( "table", old, table );
@@ -3490,7 +3243,7 @@
     public List<CatalogColumnPlacement> getColumnPlacementsByPartition( long tableId, long partitionId, long columnId ) {
         List<CatalogColumnPlacement> catalogColumnPlacements = new ArrayList<>();
         for ( CatalogColumnPlacement ccp : getColumnPlacements( columnId ) ) {
-            if ( dataPartitionPlacement.get( new Object[]{ ccp.storeId, tableId } ).contains( partitionId ) ) {
+            if ( dataPartitionPlacement.get( new Object[]{ ccp.adapterId, tableId } ).contains( partitionId ) ) {
                 catalogColumnPlacements.add( ccp );
             }
         }
@@ -3503,66 +3256,63 @@
 
 
     /**
-     * Get stores by partition. Identify the location of partitions/replicas
+     * Get adapters by partition. Identify the location of partitions/replicas
+     * Essentially returns all adapters which hold the specified partitionID
      *
      * @param partitionId The unique id of the partition
-     * @return List of CatalogColumnPlacements
-     */
-    @Override
-    public List<CatalogStore> getStoresByPartition( long tableId, long partitionId ) {
-        List<CatalogStore> catalogStores = new ArrayList<>();
-        try {
-            CatalogTable table = getTable( tableId );
-            for ( Entry<Integer, ImmutableList<Long>> entry : table.placementsByStore.entrySet() ) {
-                if ( dataPartitionPlacement.get( new Object[]{ entry.getKey(), tableId } ).contains( partitionId ) ) {
-                    catalogStores.add( getStore( entry.getKey() ) );
+     * @return List of CatalogAdapter
+     */
+    @Override
+    public List<CatalogAdapter> getAdaptersByPartition( long tableId, long partitionId ) {
+        List<CatalogAdapter> catalogAdapters = new ArrayList<>();
+        CatalogTable table = getTable( tableId );
+        for ( Entry<Integer, ImmutableList<Long>> entry : table.placementsByAdapter.entrySet() ) {
+            if ( dataPartitionPlacement.get( new Object[]{ entry.getKey(), tableId } ).contains( partitionId ) ) {
+                catalogAdapters.add( getAdapter( entry.getKey() ) );
+            }
+        }
+
+        if ( catalogAdapters.isEmpty() ) {
+            return new ArrayList<>();
+        }
+
+        return catalogAdapters;
+    }
+
+
+    @Override
+    public void updatePartitionsOnDataPlacement( int adapterId, long tableId, List<Long> partitionIds ) {
+        synchronized ( this ) {
+            if ( !dataPartitionPlacement.containsKey( new Object[]{ adapterId, tableId } ) ) {
+                if ( log.isDebugEnabled() ) {
+                    log.debug( "Adding Partitions={} to DataPlacement={}.{}", partitionIds, getAdapter( adapterId ).uniqueName, getTable( tableId ).name );
                 }
-            }
-        } catch ( UnknownStoreException e ) {
-            throw new RuntimeException( e );
-        }
-
-        if ( catalogStores.isEmpty() ) {
-            return new ArrayList<>();
-        }
-
-        return catalogStores;
-    }
-
-
-    @Override
-    public void updatePartitionsOnDataPlacement( int storeId, long tableId, List<Long> partitionIds ) throws UnknownStoreException {
-        synchronized ( this ) {
-            if ( !dataPartitionPlacement.containsKey( new Object[]{ storeId, tableId } ) ) {
-                if ( log.isDebugEnabled() ) {
-                    log.debug( "Adding Partitions={} to DataPlacement={}.{}", partitionIds, getStore( storeId ).uniqueName, getTable( tableId ).name );
-                }
-                dataPartitionPlacement.put( new Object[]{ storeId, tableId }, ImmutableList.<Long>builder().build() );
+                dataPartitionPlacement.put( new Object[]{ adapterId, tableId }, ImmutableList.<Long>builder().build() );
             } else {
                 if ( log.isDebugEnabled() ) {
-                    log.debug( "Updating Partitions={} to DataPlacement={}.{}", partitionIds, getStore( storeId ).uniqueName, getTable( tableId ).name );
+                    log.debug( "Updating Partitions={} to DataPlacement={}.{}", partitionIds, getAdapter( adapterId ).uniqueName, getTable( tableId ).name );
                 }
-                List<Long> tempPartition = dataPartitionPlacement.get( new Object[]{ storeId, tableId } );
+                List<Long> tempPartition = dataPartitionPlacement.get( new Object[]{ adapterId, tableId } );
 
                 // Validate if partition distribution after update is successful otherwise rollback
                 // Check if partition change has impact on the complete partition distribution for current Part.Type
-                for ( CatalogColumnPlacement ccp : getColumnPlacementsOnStore( storeId, tableId ) ) {
+                for ( CatalogColumnPlacement ccp : getColumnPlacementsOnAdapter( adapterId, tableId ) ) {
                     long columnId = ccp.columnId;
-                    if ( !validatePartitionDistribution( storeId, tableId, columnId ) ) {
-                        dataPartitionPlacement.replace( new Object[]{ storeId, tableId }, ImmutableList.copyOf( tempPartition ) );
+                    if ( !validatePartitionDistribution( adapterId, tableId, columnId ) ) {
+                        dataPartitionPlacement.replace( new Object[]{ adapterId, tableId }, ImmutableList.copyOf( tempPartition ) );
                         throw new RuntimeException( "Validation of partition distribution failed for column: '" + ccp.getLogicalColumnName() + "'" );
                     }
                 }
             }
-            dataPartitionPlacement.replace( new Object[]{ storeId, tableId }, ImmutableList.copyOf( partitionIds ) );
+            dataPartitionPlacement.replace( new Object[]{ adapterId, tableId }, ImmutableList.copyOf( partitionIds ) );
         }
     }
 
 
     // Returns list with the effective partitionIds
     @Override
-    public List<Long> getPartitionsOnDataPlacement( int storeId, long tableId ) {
-        List<Long> partitions = dataPartitionPlacement.get( new Object[]{ storeId, tableId } );
+    public List<Long> getPartitionsOnDataPlacement( int adapterId, long tableId ) {
+        List<Long> partitions = dataPartitionPlacement.get( new Object[]{ adapterId, tableId } );
         if ( partitions == null ) {
             partitions = new ArrayList<>();
         }
@@ -3570,10 +3320,10 @@
     }
 
 
-    // Returns list with the index of the partitions on this store. 0..numPartitions
-    @Override
-    public List<Long> getPartitionsIndexOnDataPlacement( int storeId, long tableId ) {
-        List<Long> partitions = dataPartitionPlacement.get( new Object[]{ storeId, tableId } );
+    // Returns list with the index of the partitions on this adapter. 0..numPartitions
+    @Override
+    public List<Long> getPartitionsIndexOnDataPlacement( int adapterId, long tableId ) {
+        List<Long> partitions = dataPartitionPlacement.get( new Object[]{ adapterId, tableId } );
         if ( partitions == null ) {
             return new ArrayList<>();
         }
@@ -3590,18 +3340,18 @@
 
 
     /**
-     * Mostly needed if a placement is dropped from a store.
-     *
-     * @param storeId Placement to be updated with new partitions
+     * Mostly needed if a placement is dropped from an adapter.
+     *
+     * @param adapterId Placement to be updated with new partitions
      * @param tableId List of partitions which the placement should hold
      */
     @Override
-    public void deletePartitionsOnDataPlacement( int storeId, long tableId ) {
+    public void deletePartitionsOnDataPlacement( int adapterId, long tableId ) {
         // Check if there is indeed no column placement left.
         if ( getTable( tableId ).isPartitioned ) {
-            if ( getColumnPlacementsOnStore( storeId, tableId ).isEmpty() ) {
+            if ( getColumnPlacementsOnAdapter( adapterId, tableId ).isEmpty() ) {
                 synchronized ( this ) {
-                    dataPartitionPlacement.remove( new Object[]{ storeId, tableId } );
+                    dataPartitionPlacement.remove( new Object[]{ adapterId, tableId } );
                     log.debug( "Removed all dataPartitionPlacements" );
                 }
             }
@@ -3619,7 +3369,7 @@
      * @return If its correctly distributed or not
      */
     @Override
-    public boolean validatePartitionDistribution( int storeId, long tableId, long columnId ) {
+    public boolean validatePartitionDistribution( int adapterId, long tableId, long columnId ) {
         CatalogTable catalogTable = getTable( tableId );
         if ( catalogTable.flaggedForDeletion ) {
             return true;
@@ -3627,7 +3377,7 @@
         PartitionManagerFactory partitionManagerFactory = new PartitionManagerFactory();
         PartitionManager partitionManager = partitionManagerFactory.getInstance( catalogTable.partitionType );
 
-        return partitionManager.probePartitionDistributionChange( catalogTable, storeId, columnId );
+        return partitionManager.probePartitionDistributionChange( catalogTable, adapterId, columnId );
     }
 
 
