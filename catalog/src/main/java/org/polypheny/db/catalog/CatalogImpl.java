--- conflicted
+++ resolved
@@ -1416,7 +1416,7 @@
                 placementsByStore.replace( adapterId, ImmutableList.copyOf( placements ) );
             } else {
                 placementsByStore.put( adapterId, ImmutableList.of( columnId ) );
-<<<<<<< HEAD
+
             }
 
             CatalogTable table;
@@ -1479,10 +1479,6 @@
                         ImmutableMap.copyOf( placementsByStore ),
                         old.modifiable );
             }
-=======
-            }
-            CatalogTable table = new CatalogTable( old.id, old.name, old.columnIds, old.schemaId, old.databaseId, old.ownerId, old.ownerName, old.tableType, old.definition, old.primaryKey, ImmutableMap.copyOf( placementsByStore ), old.modifiable );
->>>>>>> 87630be1
 
             tables.replace( column.tableId, table );
             tableNames.replace( new Object[]{ table.databaseId, table.schemaId, table.name }, table );
