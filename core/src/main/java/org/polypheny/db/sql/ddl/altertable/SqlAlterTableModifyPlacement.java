/*
 * Copyright 2019-2020 The Polypheny Project
 *
 * Licensed under the Apache License, Version 2.0 (the "License");
 * you may not use this file except in compliance with the License.
 * You may obtain a copy of the License at
 *
 * http://www.apache.org/licenses/LICENSE-2.0
 *
 * Unless required by applicable law or agreed to in writing, software
 * distributed under the License is distributed on an "AS IS" BASIS,
 * WITHOUT WARRANTIES OR CONDITIONS OF ANY KIND, either express or implied.
 * See the License for the specific language governing permissions and
 * limitations under the License.
 */

package org.polypheny.db.sql.ddl.altertable;


import static org.polypheny.db.util.Static.RESOURCE;

import java.util.ArrayList;
import java.util.LinkedList;
import java.util.List;
import java.util.Objects;
import java.util.stream.Collectors;
import lombok.extern.slf4j.Slf4j;
import org.polypheny.db.adapter.Store;
import org.polypheny.db.adapter.StoreManager;
import org.polypheny.db.catalog.Catalog;
import org.polypheny.db.catalog.Catalog.PlacementType;
import org.polypheny.db.catalog.entity.CatalogColumn;
import org.polypheny.db.catalog.entity.CatalogColumnPlacement;
<<<<<<< HEAD
import org.polypheny.db.catalog.entity.CatalogPartition;
=======
import org.polypheny.db.catalog.entity.CatalogIndex;
>>>>>>> 678fd21d
import org.polypheny.db.catalog.entity.CatalogPrimaryKey;
import org.polypheny.db.catalog.entity.CatalogTable;
import org.polypheny.db.catalog.exceptions.GenericCatalogException;
import org.polypheny.db.catalog.exceptions.UnknownColumnPlacementException;
import org.polypheny.db.catalog.exceptions.UnknownStoreException;
import org.polypheny.db.catalog.exceptions.UnknownTableException;
import org.polypheny.db.jdbc.Context;
import org.polypheny.db.partition.PartitionManager;
import org.polypheny.db.partition.PartitionManagerFactory;
import org.polypheny.db.processing.DataMigrator;
import org.polypheny.db.sql.SqlIdentifier;
import org.polypheny.db.sql.SqlNode;
import org.polypheny.db.sql.SqlNodeList;
import org.polypheny.db.sql.SqlUtil;
import org.polypheny.db.sql.SqlWriter;
import org.polypheny.db.sql.ddl.SqlAlterTable;
import org.polypheny.db.sql.parser.SqlParserPos;
import org.polypheny.db.transaction.Statement;
import org.polypheny.db.util.ImmutableNullableList;


/**
 * Parse tree for {@code ALTER TABLE name MODIFY PLACEMENT (columnList) ON STORE storeName} statement.
 */
@Slf4j
public class SqlAlterTableModifyPlacement extends SqlAlterTable {

    private final SqlIdentifier table;
    private final SqlNodeList columnList;
    private final SqlIdentifier storeName;
    private final List<Integer> partitionList;
    private final List<SqlIdentifier> partitionNamesList;


    public SqlAlterTableModifyPlacement(
            SqlParserPos pos,
            SqlIdentifier table,
            SqlNodeList columnList,
            SqlIdentifier storeName,
            List<Integer> partitionList,
            List<SqlIdentifier> partitionNamesList ) {
        super( pos );
        this.table = Objects.requireNonNull( table );
        this.columnList = Objects.requireNonNull( columnList );
        this.storeName = Objects.requireNonNull( storeName );
        this.partitionList = partitionList;
        this.partitionNamesList = partitionNamesList;
    }


    @Override
    public List<SqlNode> getOperandList() {
        return ImmutableNullableList.of( table, columnList, storeName );
    }


    @Override
    public void unparse( SqlWriter writer, int leftPrec, int rightPrec ) {
        writer.keyword( "ALTER" );
        writer.keyword( "TABLE" );
        table.unparse( writer, leftPrec, rightPrec );
        writer.keyword( "MODIFY" );
        writer.keyword( "PLACEMENT" );
        columnList.unparse( writer, leftPrec, rightPrec );
        writer.keyword( "ON" );
        writer.keyword( "STORE" );
        storeName.unparse( writer, leftPrec, rightPrec );
    }


    @Override
    public void execute( Context context, Statement statement ) {
        CatalogTable catalogTable = getCatalogTable( context, table );
        Catalog catalog = Catalog.getInstance();

        //You can't partition placements if the table is not partitioned
        if ( catalogTable.isPartitioned == false && (!partitionList.isEmpty() || !partitionNamesList.isEmpty()) ) {
            throw new RuntimeException( " Partition Placement is not allowed for unpartitioned table '" + catalogTable.name + "'" );
        }

        List<Long> columnIds = new LinkedList<>();
        for ( SqlNode node : columnList.getList() ) {
            CatalogColumn catalogColumn = getCatalogColumn( catalogTable.id, (SqlIdentifier) node );
            columnIds.add( catalogColumn.id );
        }
        Store storeInstance = StoreManager.getInstance().getStore( storeName.getSimple() );
        if ( storeInstance == null ) {
            throw SqlUtil.newContextException(
                    storeName.getParserPosition(),
                    RESOURCE.unknownStoreName( storeName.getSimple() ) );
        }
        try {
            // Check whether this placement already exists
            if ( !catalogTable.placementsByStore.containsKey( storeInstance.getStoreId() ) ) {
                throw SqlUtil.newContextException(
                        storeName.getParserPosition(),
                        RESOURCE.placementDoesNotExist( storeName.getSimple(), catalogTable.name ) );
            }
            // Check whether the store supports schema changes
            if ( storeInstance.isSchemaReadOnly() ) {
                throw SqlUtil.newContextException(
                        storeName.getParserPosition(),
                        RESOURCE.storeIsSchemaReadOnly( storeName.getSimple() ) );
            }
            // Which columns to remove
            for ( CatalogColumnPlacement placement : Catalog.getInstance().getColumnPlacementsOnStore( storeInstance.getStoreId(), catalogTable.id ) ) {
                if ( !columnIds.contains( placement.columnId ) ) {
                    // Check whether there are any indexes located on the store requiring this column
                    for ( CatalogIndex index : Catalog.getInstance().getIndexes( catalogTable.id, false ) ) {
                        if ( index.location == storeInstance.getStoreId() && index.key.columnIds.contains( placement.columnId ) ) {
                            throw SqlUtil.newContextException(
                                    storeName.getParserPosition(),
                                    RESOURCE.indexPreventsRemovalOfPlacement( index.name, Catalog.getInstance().getColumn( placement.columnId ).name ) );
                        }
                    }
                    // Check whether the column is a primary key column
                    CatalogPrimaryKey primaryKey = Catalog.getInstance().getPrimaryKey( catalogTable.primaryKey );
                    if ( primaryKey.columnIds.contains( placement.columnId ) ) {
                        // Check if the placement type is manual. If so, change to automatic
                        if ( placement.placementType == PlacementType.MANUAL ) {
                            // Make placement manual
                            Catalog.getInstance().updateColumnPlacementType(
                                    storeInstance.getStoreId(),
                                    placement.columnId,
                                    PlacementType.AUTOMATIC );
                        }
                    } else {
                        // It is not a primary key. Remove the column
                        // Check if there are is another placement for this column
                        List<CatalogColumnPlacement> existingPlacements = Catalog.getInstance().getColumnPlacements( placement.columnId );
                        if ( existingPlacements.size() < 2 ) {
                            throw SqlUtil.newContextException( storeName.getParserPosition(), RESOURCE.onlyOnePlacementLeft() );
                        }
                        // Check if this placement would be the last columnPlacement with all partitions
                        if ( catalogTable.isPartitioned ) {
                            PartitionManagerFactory managerFactory = new PartitionManagerFactory();
                            PartitionManager partitionManager = managerFactory.getInstance( catalogTable.partitionType );

                            if ( !partitionManager.probePartitionDistributionChange( catalogTable, placement.storeId, placement.columnId ) ) {
                                throw new RuntimeException( "Validation of partition distribution failed. Placement: '"
                                        + placement.storeUniqueName + "." + placement.getLogicalColumnName() + "' would be the last ColumnPlacement with all partitions" );
                            }
                        }
                        // Drop Column on store
                        storeInstance.dropColumn( context, Catalog.getInstance().getColumnPlacement( storeInstance.getStoreId(), placement.columnId ) );
                        // Drop column placement
                        Catalog.getInstance().deleteColumnPlacement( storeInstance.getStoreId(), placement.columnId );
                    }
                }
            }

            List<Long> tempPartitionList = new ArrayList<>();
            // Select partitions to create on this placement
            if ( catalogTable.isPartitioned ) {
                long tableId = catalogTable.id;
                // If index partitions are specified
                if ( !partitionList.isEmpty() && partitionNamesList.isEmpty() ) {
                    // First convert specified index to correct partitionId
                    for ( int partitionId : partitionList ) {
                        // Check if specified partition index is even part of table and if so get corresponding uniquePartId
                        try {
                            tempPartitionList.add( catalogTable.partitionIds.get( partitionId ) );
                        } catch ( IndexOutOfBoundsException e ) {
                            throw new RuntimeException( "Specified Partition-Index: '" + partitionId + "' is not part of table '"
                                    + catalogTable.name + "', has only " + catalogTable.numPartitions + " partitions" );
                        }
                    }
                    catalog.updatePartitionsOnDataPlacement( storeInstance.getStoreId(), catalogTable.id, tempPartitionList );
                }
                // If name partitions are specified
                else if ( !partitionNamesList.isEmpty() && partitionList.isEmpty() ) {
                    List<CatalogPartition> catalogPartitions = catalog.getPartitions( tableId );
                    for ( String partitionName : partitionNamesList.stream().map( Object::toString )
                            .collect( Collectors.toList() ) ) {
                        boolean isPartOfTable = false;
                        for ( CatalogPartition catalogPartition : catalogPartitions ) {
                            if ( partitionName.equals( catalogPartition.partitionName.toLowerCase() ) ) {
                                tempPartitionList.add( catalogPartition.id );
                                isPartOfTable = true;
                                break;
                            }
                        }
                        if ( !isPartOfTable ) {
                            throw new RuntimeException( "Specified Partition-Name: '" + partitionName + "' is not part of table '"
                                    + catalogTable.name + "', has only " + catalog.getPartitionNames( tableId ) + " partitions" );
                        }
                    }
                    catalog.updatePartitionsOnDataPlacement( storeInstance.getStoreId(), catalogTable.id, tempPartitionList );
                }
            }

            // Which columns to add
            List<CatalogColumn> addedColumns = new LinkedList<>();
            for ( long cid : columnIds ) {
                if ( Catalog.getInstance().checkIfExistsColumnPlacement( storeInstance.getStoreId(), cid ) ) {
                    CatalogColumnPlacement placement = Catalog.getInstance().getColumnPlacement( storeInstance.getStoreId(), cid );
                    if ( placement.placementType == PlacementType.AUTOMATIC ) {
                        // Make placement manual
                        Catalog.getInstance().updateColumnPlacementType( storeInstance.getStoreId(), cid, PlacementType.MANUAL );
                    }
                } else {
                    // Create column placement
                    Catalog.getInstance().addColumnPlacement(
                            storeInstance.getStoreId(),
                            cid,
                            PlacementType.MANUAL,
                            null,
                            null,
                            null,
                            tempPartitionList );
                    // Add column on store
                    storeInstance.addColumn( context, catalogTable, Catalog.getInstance().getColumn( cid ) );
                    // Add to list of columns for which we need to copy data
                    addedColumns.add( Catalog.getInstance().getColumn( cid ) );
                }
            }

            // Copy the data to the newly added column placements
            DataMigrator dataMigrator = statement.getTransaction().getDataMigrator();
            if ( addedColumns.size() > 0 ) {
                dataMigrator.copyData( statement.getTransaction(), Catalog.getInstance().getStore( storeInstance.getStoreId() ), addedColumns );
            }
<<<<<<< HEAD
        } catch ( GenericCatalogException | UnknownKeyException | UnknownColumnPlacementException | UnknownStoreException | UnknownTableException e ) {
=======
        } catch ( GenericCatalogException | UnknownColumnPlacementException | UnknownStoreException e ) {
>>>>>>> 678fd21d
            throw new RuntimeException( e );
        }
    }

}
<|MERGE_RESOLUTION|>--- conflicted
+++ resolved
@@ -31,11 +31,8 @@
 import org.polypheny.db.catalog.Catalog.PlacementType;
 import org.polypheny.db.catalog.entity.CatalogColumn;
 import org.polypheny.db.catalog.entity.CatalogColumnPlacement;
-<<<<<<< HEAD
+import org.polypheny.db.catalog.entity.CatalogIndex;
 import org.polypheny.db.catalog.entity.CatalogPartition;
-=======
-import org.polypheny.db.catalog.entity.CatalogIndex;
->>>>>>> 678fd21d
 import org.polypheny.db.catalog.entity.CatalogPrimaryKey;
 import org.polypheny.db.catalog.entity.CatalogTable;
 import org.polypheny.db.catalog.exceptions.GenericCatalogException;
@@ -258,11 +255,7 @@
             if ( addedColumns.size() > 0 ) {
                 dataMigrator.copyData( statement.getTransaction(), Catalog.getInstance().getStore( storeInstance.getStoreId() ), addedColumns );
             }
-<<<<<<< HEAD
-        } catch ( GenericCatalogException | UnknownKeyException | UnknownColumnPlacementException | UnknownStoreException | UnknownTableException e ) {
-=======
         } catch ( GenericCatalogException | UnknownColumnPlacementException | UnknownStoreException e ) {
->>>>>>> 678fd21d
             throw new RuntimeException( e );
         }
     }
