--- conflicted
+++ resolved
@@ -250,11 +250,7 @@
             // Copy data to the newly added placements
             DataMigrator dataMigrator = statement.getTransaction().getDataMigrator();
             dataMigrator.copyData( statement.getTransaction(), Catalog.getInstance().getStore( storeInstance.getStoreId() ), addedColumns );
-<<<<<<< HEAD
-        } catch ( GenericCatalogException | UnknownKeyException | UnknownStoreException | UnknownTableException e ) {
-=======
         } catch ( GenericCatalogException | UnknownStoreException e ) {
->>>>>>> 678fd21d
             throw new RuntimeException( e );
         }
     }
