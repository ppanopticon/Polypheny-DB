/*
 * Copyright 2019-2021 The Polypheny Project
 *
 * Licensed under the Apache License, Version 2.0 (the "License");
 * you may not use this file except in compliance with the License.
 * You may obtain a copy of the License at
 *
 * http://www.apache.org/licenses/LICENSE-2.0
 *
 * Unless required by applicable law or agreed to in writing, software
 * distributed under the License is distributed on an "AS IS" BASIS,
 * WITHOUT WARRANTIES OR CONDITIONS OF ANY KIND, either express or implied.
 * See the License for the specific language governing permissions and
 * limitations under the License.
 */

package org.polypheny.db.webui;


import au.com.bytecode.opencsv.CSVReader;
import com.google.common.collect.ImmutableList;
import com.google.common.collect.ImmutableMap;
import com.google.gson.Gson;
import com.google.gson.GsonBuilder;
import com.google.gson.JsonArray;
import com.google.gson.JsonDeserializer;
import com.google.gson.JsonObject;
import com.google.gson.JsonParseException;
import com.google.gson.JsonSerializer;
import com.google.gson.JsonSyntaxException;
import com.j256.simplemagic.ContentInfo;
import com.j256.simplemagic.ContentInfoUtil;
import java.io.BufferedInputStream;
import java.io.BufferedReader;
import java.io.File;
import java.io.FileInputStream;
import java.io.FileOutputStream;
import java.io.FileReader;
import java.io.IOException;
import java.io.InputStream;
import java.io.InputStreamReader;
import java.io.OutputStreamWriter;
import java.io.PushbackInputStream;
import java.io.RandomAccessFile;
import java.io.Reader;
import java.math.BigDecimal;
import java.net.URL;
import java.nio.charset.Charset;
import java.nio.charset.StandardCharsets;
import java.nio.file.Files;
import java.nio.file.Path;
import java.nio.file.Paths;
import java.sql.Array;
import java.sql.Blob;
import java.sql.ResultSetMetaData;
import java.sql.SQLException;
import java.text.DateFormat;
import java.text.SimpleDateFormat;
import java.util.ArrayList;
import java.util.Arrays;
import java.util.Date;
import java.util.HashMap;
import java.util.Iterator;
import java.util.List;
import java.util.Map;
import java.util.Map.Entry;
import java.util.Objects;
import java.util.Set;
import java.util.StringJoiner;
import java.util.UUID;
import java.util.concurrent.ConcurrentHashMap;
import java.util.concurrent.TimeUnit;
import java.util.regex.Matcher;
import java.util.regex.Pattern;
import java.util.stream.Collectors;
import java.util.zip.ZipEntry;
import java.util.zip.ZipInputStream;
import java.util.zip.ZipOutputStream;
import javax.servlet.MultipartConfigElement;
import javax.servlet.ServletException;
import javax.servlet.ServletOutputStream;
import javax.servlet.http.Part;
import kong.unirest.HttpResponse;
import kong.unirest.Unirest;
import lombok.extern.slf4j.Slf4j;
import org.apache.calcite.avatica.ColumnMetaData;
import org.apache.calcite.avatica.Meta.StatementType;
import org.apache.calcite.avatica.MetaImpl;
import org.apache.calcite.linq4j.Enumerable;
import org.apache.commons.io.FileUtils;
import org.apache.commons.lang.StringEscapeUtils;
import org.apache.commons.lang3.time.StopWatch;
import org.eclipse.jetty.websocket.api.Session;
import org.polypheny.db.adapter.Adapter;
import org.polypheny.db.adapter.Adapter.AdapterSetting;
import org.polypheny.db.adapter.Adapter.AdapterSettingDeserializer;
import org.polypheny.db.adapter.Adapter.AdapterSettingDirectory;
import org.polypheny.db.adapter.AdapterManager;
import org.polypheny.db.adapter.AdapterManager.AdapterInformation;
import org.polypheny.db.adapter.DataSource;
import org.polypheny.db.adapter.DataSource.ExportedColumn;
import org.polypheny.db.adapter.DataStore;
import org.polypheny.db.adapter.DataStore.FunctionalIndexInfo;
import org.polypheny.db.adapter.index.IndexManager;
import org.polypheny.db.catalog.Catalog;
import org.polypheny.db.catalog.Catalog.ConstraintType;
import org.polypheny.db.catalog.Catalog.ForeignKeyOption;
import org.polypheny.db.catalog.Catalog.PartitionType;
import org.polypheny.db.catalog.Catalog.TableType;
import org.polypheny.db.catalog.NameGenerator;
import org.polypheny.db.catalog.entity.CatalogAdapter;
import org.polypheny.db.catalog.entity.CatalogAdapter.AdapterType;
import org.polypheny.db.catalog.entity.CatalogColumn;
import org.polypheny.db.catalog.entity.CatalogColumnPlacement;
import org.polypheny.db.catalog.entity.CatalogConstraint;
import org.polypheny.db.catalog.entity.CatalogForeignKey;
import org.polypheny.db.catalog.entity.CatalogIndex;
import org.polypheny.db.catalog.entity.CatalogPrimaryKey;
import org.polypheny.db.catalog.entity.CatalogSchema;
import org.polypheny.db.catalog.entity.CatalogTable;
import org.polypheny.db.catalog.exceptions.UnknownColumnException;
import org.polypheny.db.catalog.exceptions.UnknownDatabaseException;
import org.polypheny.db.catalog.exceptions.UnknownSchemaException;
import org.polypheny.db.catalog.exceptions.UnknownTableException;
import org.polypheny.db.catalog.exceptions.UnknownUserException;
import org.polypheny.db.config.Config;
import org.polypheny.db.config.Config.ConfigListener;
import org.polypheny.db.config.RuntimeConfig;
import org.polypheny.db.exploreByExample.Explore;
import org.polypheny.db.exploreByExample.ExploreManager;
import org.polypheny.db.iface.QueryInterface;
import org.polypheny.db.iface.QueryInterfaceManager;
import org.polypheny.db.iface.QueryInterfaceManager.QueryInterfaceInformation;
import org.polypheny.db.iface.QueryInterfaceManager.QueryInterfaceInformationRequest;
import org.polypheny.db.information.Information;
import org.polypheny.db.information.InformationGroup;
import org.polypheny.db.information.InformationManager;
import org.polypheny.db.information.InformationObserver;
import org.polypheny.db.information.InformationPage;
import org.polypheny.db.information.InformationStacktrace;
import org.polypheny.db.information.InformationText;
import org.polypheny.db.jdbc.PolyphenyDbSignature;
import org.polypheny.db.processing.SqlProcessor;
import org.polypheny.db.rel.RelCollation;
import org.polypheny.db.rel.RelCollations;
import org.polypheny.db.rel.RelNode;
import org.polypheny.db.rel.RelRoot;
import org.polypheny.db.rel.core.Sort;
import org.polypheny.db.rel.type.RelDataType;
import org.polypheny.db.sql.SqlKind;
import org.polypheny.db.sql.SqlNode;
import org.polypheny.db.statistic.StatisticsManager;
import org.polypheny.db.transaction.Statement;
import org.polypheny.db.transaction.Transaction;
import org.polypheny.db.transaction.Transaction.MultimediaFlavor;
import org.polypheny.db.transaction.TransactionException;
import org.polypheny.db.transaction.TransactionManager;
import org.polypheny.db.type.PolyType;
import org.polypheny.db.type.PolyTypeFamily;
import org.polypheny.db.util.DateTimeStringUtils;
import org.polypheny.db.util.FileSystemManager;
import org.polypheny.db.util.ImmutableIntList;
import org.polypheny.db.util.LimitIterator;
import org.polypheny.db.util.Pair;
import org.polypheny.db.webui.SchemaToJsonMapper.JsonColumn;
import org.polypheny.db.webui.SchemaToJsonMapper.JsonTable;
import org.polypheny.db.webui.models.AdapterModel;
import org.polypheny.db.webui.models.DbColumn;
import org.polypheny.db.webui.models.DbTable;
import org.polypheny.db.webui.models.Debug;
import org.polypheny.db.webui.models.ExploreResult;
import org.polypheny.db.webui.models.ForeignKey;
import org.polypheny.db.webui.models.HubMeta;
import org.polypheny.db.webui.models.HubMeta.TableMapping;
import org.polypheny.db.webui.models.HubResult;
import org.polypheny.db.webui.models.Index;
import org.polypheny.db.webui.models.Placement;
import org.polypheny.db.webui.models.QueryInterfaceModel;
import org.polypheny.db.webui.models.Result;
import org.polypheny.db.webui.models.ResultType;
import org.polypheny.db.webui.models.Schema;
import org.polypheny.db.webui.models.SidebarElement;
import org.polypheny.db.webui.models.SortState;
import org.polypheny.db.webui.models.Status;
import org.polypheny.db.webui.models.TableConstraint;
import org.polypheny.db.webui.models.Uml;
import org.polypheny.db.webui.models.requests.BatchUpdateRequest;
import org.polypheny.db.webui.models.requests.BatchUpdateRequest.Update;
import org.polypheny.db.webui.models.requests.ClassifyAllData;
import org.polypheny.db.webui.models.requests.ColumnRequest;
import org.polypheny.db.webui.models.requests.ConstraintRequest;
import org.polypheny.db.webui.models.requests.EditTableRequest;
import org.polypheny.db.webui.models.requests.ExploreData;
import org.polypheny.db.webui.models.requests.ExploreTables;
import org.polypheny.db.webui.models.requests.HubRequest;
import org.polypheny.db.webui.models.requests.PartitioningRequest;
import org.polypheny.db.webui.models.requests.PartitioningRequest.ModifyPartitionRequest;
import org.polypheny.db.webui.models.requests.QueryExplorationRequest;
import org.polypheny.db.webui.models.requests.QueryRequest;
import org.polypheny.db.webui.models.requests.RelAlgRequest;
import org.polypheny.db.webui.models.requests.SchemaTreeRequest;
import org.polypheny.db.webui.models.requests.UIRequest;
import spark.Request;
import spark.Response;
import spark.utils.IOUtils;


@Slf4j
public class Crud implements InformationObserver {

    private final Gson gson = new Gson();
    private final TransactionManager transactionManager;
    private final String databaseName;
    private final String userName;
    private final StatisticsManager statisticsManager = StatisticsManager.getInstance();
    private boolean isActiveTracking = false;
    private final Catalog catalog = Catalog.getInstance();


    /**
     * Constructor
     *
     * @param transactionManager The Polypheny-DB transaction manager
     */
    Crud( final TransactionManager transactionManager, final String userName, final String databaseName ) {
        this.transactionManager = transactionManager;
        this.databaseName = databaseName;
        this.userName = userName;
        registerStatisticObserver();
    }


    /**
     * Ensures that changes in the ConfigManger toggle the statistics correctly
     */
    private void registerStatisticObserver() {
        this.isActiveTracking = RuntimeConfig.ACTIVE_TRACKING.getBoolean() && RuntimeConfig.DYNAMIC_QUERYING.getBoolean();
        ConfigListener observer = new ConfigListener() {
            @Override
            public void onConfigChange( Config c ) {
                setConfig( c );
            }


            @Override
            public void restart( Config c ) {
                setConfig( c );
            }


            private void setConfig( Config c ) {
                isActiveTracking = c.getBoolean() && RuntimeConfig.DYNAMIC_QUERYING.getBoolean();
            }
        };
        RuntimeConfig.ACTIVE_TRACKING.addObserver( observer );
        RuntimeConfig.DYNAMIC_QUERYING.addObserver( observer );
    }


    /**
     * Returns the content of a table with a maximum of PAGESIZE elements.
     */
    Result getTable( final UIRequest request ) {
        Transaction transaction = getTransaction();
        Result result;

        StringBuilder query = new StringBuilder();
        String where = "";
        if ( request.filter != null ) {
            where = filterTable( request.filter );
        }
        String orderBy = "";
        if ( request.sortState != null ) {
            orderBy = sortTable( request.sortState );
        }
        String[] t = request.tableId.split( "\\." );
        String tableId = String.format( "\"%s\".\"%s\"", t[0], t[1] );
        query.append( "SELECT * FROM " )
                .append( tableId )
                .append( where )
                .append( orderBy );
        if ( !request.noLimit ) {
            query.append( " LIMIT " )
                    .append( getPageSize() )
                    .append( " OFFSET " )
                    .append( (Math.max( 0, request.currentPage - 1 )) * getPageSize() );
        }

        try {
            result = executeSqlSelect( transaction.createStatement(), request, query.toString(), request.noLimit );
            result.setXid( transaction.getXid().toString() );
        } catch ( QueryExecutionException e ) {
            if ( request.filter != null ) {
                result = new Result( "Error while filtering table " + request.tableId );
            } else {
                result = new Result( "Could not fetch table " + request.tableId );
                log.error( "Caught exception while fetching a table", e );
            }
            try {
                transaction.rollback();
                return result;
            } catch ( TransactionException ex ) {
                log.error( "Could not rollback", ex );
            }
        }

        // determine if it is a view or a table
        CatalogTable catalogTable;
        try {
            catalogTable = catalog.getTable( this.databaseName, t[0], t[1] );
            if ( catalogTable.modifiable ) {
                result.setType( ResultType.TABLE );
            } else {
                result.setType( ResultType.VIEW );
            }
        } catch ( UnknownTableException | UnknownDatabaseException | UnknownSchemaException e ) {
            log.error( "Caught exception", e );
            return result.setError( "Could not retrieve type of Result (table/view)." );
        }

        //get headers with default values
        ArrayList<DbColumn> cols = new ArrayList<>();
        ArrayList<String> primaryColumns;
        if ( catalogTable.primaryKey != null ) {
            CatalogPrimaryKey primaryKey = catalog.getPrimaryKey( catalogTable.primaryKey );
            primaryColumns = new ArrayList<>( primaryKey.getColumnNames() );
        } else {
            primaryColumns = new ArrayList<>();
        }
        for ( CatalogColumn catalogColumn : catalog.getColumns( catalogTable.id ) ) {
            String defaultValue = catalogColumn.defaultValue == null ? null : catalogColumn.defaultValue.value;
            String collectionsType = catalogColumn.collectionsType == null ? "" : catalogColumn.collectionsType.getName();
            cols.add(
                    new DbColumn(
                            catalogColumn.name,
                            catalogColumn.type.getName(),
                            collectionsType,
                            catalogColumn.nullable,
                            catalogColumn.length,
                            catalogColumn.scale,
                            catalogColumn.dimension,
                            catalogColumn.cardinality,
                            primaryColumns.contains( catalogColumn.name ),
                            defaultValue,
                            request.sortState == null ? new SortState() : request.sortState.get( catalogColumn.name ),
                            request.filter == null || request.filter.get( catalogColumn.name ) == null ? "" : request.filter.get( catalogColumn.name ) ) );
        }
        result.setHeader( cols.toArray( new DbColumn[0] ) );

        result.setCurrentPage( request.currentPage ).setTable( request.tableId );
        int tableSize = 0;
        try {
            tableSize = getTableSize( transaction, request );
        } catch ( QueryExecutionException e ) {
            log.error( "Caught exception while determining page size", e );
        }
        result.setHighestPage( (int) Math.ceil( (double) tableSize / getPageSize() ) );
        try {
            transaction.commit();
        } catch ( TransactionException e ) {
            log.error( "Caught exception while committing transaction", e );
        }
        return result;
    }


    ArrayList<SidebarElement> getSchemaTree( final Request req, final Response res ) {
        SchemaTreeRequest request = this.gson.fromJson( req.body(), SchemaTreeRequest.class );
        ArrayList<SidebarElement> result = new ArrayList<>();

        if ( request.depth < 1 ) {
            log.error( "Trying to fetch a schemaTree with depth < 1" );
            return new ArrayList<>();
        }

        Transaction transaction = getTransaction();
        try {
            List<CatalogSchema> schemas = catalog.getSchemas( new Catalog.Pattern( databaseName ), null );
            for ( CatalogSchema schema : schemas ) {
                SidebarElement schemaTree = new SidebarElement( schema.name, schema.name, "", "cui-layers" );

                if ( request.depth > 1 ) {
                    ArrayList<SidebarElement> tableTree = new ArrayList<>();
                    ArrayList<SidebarElement> viewTree = new ArrayList<>();
                    List<CatalogTable> tables = catalog.getTables( schema.id, null );
                    for ( CatalogTable table : tables ) {
                        String icon = "fa fa-table";
                        if ( table.tableType == TableType.SOURCE ) {
                            icon = "fa fa-plug";
                        } else if ( table.tableType == TableType.VIEW ) {
                            icon = "icon-eye";
                        }
                        SidebarElement tableElement = new SidebarElement( schema.name + "." + table.name, table.name, request.routerLinkRoot, icon );

                        if ( request.depth > 2 ) {
                            List<CatalogColumn> columns = catalog.getColumns( table.id );
                            for ( CatalogColumn column : columns ) {
                                tableElement.addChild( new SidebarElement( schema.name + "." + table.name + "." + column.name, column.name, request.routerLinkRoot ).setCssClass( "sidebarColumn" ) );
                            }
                        }
                        if ( table.tableType == TableType.TABLE || table.tableType == TableType.SOURCE ) {
                            tableTree.add( tableElement );
                        } else if ( request.views && table.tableType == TableType.VIEW ) {
                            viewTree.add( tableElement );
                        }
                    }
                    if ( request.showTable ) {
                        schemaTree.addChild( new SidebarElement( schema.name + ".tables", "tables", request.routerLinkRoot, "fa fa-table" ).addChildren( tableTree ).setRouterLink( "" ) );
                    } else {
                        schemaTree.addChildren( tableTree ).setRouterLink( "" );
                    }
                    if ( request.views ) {
                        schemaTree.addChild( new SidebarElement( schema.name + ".views", "views", request.routerLinkRoot, "icon-eye" ).addChildren( viewTree ).setRouterLink( "" ) );
                    }
                }
                result.add( schemaTree );
            }
            transaction.commit();
        } catch ( TransactionException e ) {
            log.error( "Caught exception", e );
            try {
                transaction.rollback();
            } catch ( TransactionException ex ) {
                log.error( "Caught exception while rollback", e );
            }
        }

        return result;
    }


    /**
     * Get all tables of a schema
     */
    List<DbTable> getTables( final Request req, final Response res ) {
        EditTableRequest request = this.gson.fromJson( req.body(), EditTableRequest.class );
        List<CatalogTable> tables = catalog.getTables( new Catalog.Pattern( databaseName ), new Catalog.Pattern( request.schema ), null );
        ArrayList<DbTable> result = new ArrayList<>();
        for ( CatalogTable t : tables ) {
            result.add( new DbTable( t.name, t.getSchemaName(), t.modifiable, t.tableType ) );
        }
        return result;
    }


    Result renameTable( final Request req, final Response res ) {
        Index table = this.gson.fromJson( req.body(), Index.class );
        String query = String.format( "ALTER TABLE \"%s\".\"%s\" RENAME TO \"%s\"", table.getSchema(), table.getTable(), table.getName() );
        Transaction transaction = getTransaction();
        Result result;
        try {
            int rows = executeSqlUpdate( transaction, query );
            result = new Result( new Debug().setAffectedRows( rows ).setGeneratedQuery( query ) );
        } catch ( QueryExecutionException e ) {
            result = new Result( e );
        }
        return result;
    }


    /**
     * Drop or truncate a table
     */
    Result dropTruncateTable( final Request req, final Response res ) {
        EditTableRequest request = this.gson.fromJson( req.body(), EditTableRequest.class );
        Transaction transaction = getTransaction();
        Result result;
        StringBuilder query = new StringBuilder();
        if ( request.action.equalsIgnoreCase( "drop" ) ) {
            query.append( "DROP TABLE " );
        } else if ( request.action.equalsIgnoreCase( "truncate" ) ) {
            query.append( "TRUNCATE TABLE " );
        }
        String tableId = String.format( "\"%s\".\"%s\"", request.schema, request.table );
        query.append( tableId );
        try {
            int a = executeSqlUpdate( transaction, query.toString() );
            result = new Result( new Debug().setAffectedRows( a ).setGeneratedQuery( query.toString() ) );
            transaction.commit();
        } catch ( QueryExecutionException | TransactionException e ) {
            log.error( "Caught exception while dropping or truncating a table", e );
            result = new Result( e ).setInfo( new Debug().setGeneratedQuery( query.toString() ) );
            try {
                transaction.rollback();
            } catch ( TransactionException ex ) {
                log.error( "Could not rollback", ex );
            }
        }
        return result;
    }


    /**
     * Create a new table
     */
    Result createTable( final Request req, final Response res ) {
        EditTableRequest request = this.gson.fromJson( req.body(), EditTableRequest.class );
        Transaction transaction = getTransaction();
        StringBuilder query = new StringBuilder();
        StringJoiner colJoiner = new StringJoiner( "," );
        String tableId = String.format( "\"%s\".\"%s\"", request.schema, request.table );
        query.append( "CREATE TABLE " ).append( tableId ).append( "(" );
        StringBuilder colBuilder;
        Result result;
        StringJoiner primaryKeys = new StringJoiner( ",", "PRIMARY KEY (", ")" );
        int primaryCounter = 0;
        for ( DbColumn col : request.columns ) {
            colBuilder = new StringBuilder();
            colBuilder.append( "\"" ).append( col.name ).append( "\" " ).append( col.dataType );
            if ( col.precision != null ) {
                colBuilder.append( "(" ).append( col.precision );
                if ( col.scale != null ) {
                    colBuilder.append( "," ).append( col.scale );
                }
                colBuilder.append( ")" );
            }
            if ( col.collectionsType != null && !col.collectionsType.equals( "" ) ) {
                colBuilder.append( " " ).append( col.collectionsType );
                if ( col.dimension != null ) {
                    colBuilder.append( "(" ).append( col.dimension );
                    if ( col.cardinality != null ) {
                        colBuilder.append( "," ).append( col.cardinality );
                    }
                    colBuilder.append( ")" );
                }
            }
            if ( !col.nullable ) {
                colBuilder.append( " NOT NULL" );
            }
            if ( col.defaultValue != null ) {
                switch ( col.dataType ) {
                    //TODO FIX DATA TYPES
                    case "int8":
                    case "int4":
                        int a = Integer.parseInt( col.defaultValue );
                        colBuilder.append( " DEFAULT " ).append( a );
                        break;
                    case "varchar":
                        colBuilder.append( String.format( " DEFAULT '%s'", col.defaultValue ) );
                        break;
                    default:
                        // varchar, timestamp, boolean
                        colBuilder.append( " DEFAULT " ).append( col.defaultValue );
                }
            }
            if ( col.primary ) {
                primaryKeys.add( "\"" + col.name + "\"" );
                primaryCounter++;
            }
            colJoiner.add( colBuilder.toString() );
        }
        if ( primaryCounter > 0 ) {
            colJoiner.add( primaryKeys.toString() );
        }
        query.append( colJoiner.toString() );
        query.append( ")" );
        if ( request.store != null && !request.store.equals( "" ) ) {
            query.append( String.format( " ON STORE \"%s\"", request.store ) );
        }

        try {
            int a = executeSqlUpdate( transaction, query.toString() );
            result = new Result( new Debug().setGeneratedQuery( query.toString() ).setAffectedRows( a ) );
            transaction.commit();
        } catch ( QueryExecutionException | TransactionException e ) {
            log.error( "Caught exception while creating a table", e );
            result = new Result( e ).setInfo( new Debug().setGeneratedQuery( query.toString() ) );
            try {
                transaction.rollback();
            } catch ( TransactionException ex ) {
                log.error( "Could not rollback CREATE TABLE statement: {}", ex.getMessage(), ex );
            }
        }
        return result;
    }


    /**
     * Initialize a multipart request, so that the values can be fetched with request.raw().getPart( name )
     *
     * @param req Spark request
     */
    private void initMultipart( final Request req ) {
        //see https://stackoverflow.com/questions/34746900/sparkjava-upload-file-didt-work-in-spark-java-framework
        String location = System.getProperty( "java.io.tmpdir" + File.separator + "Polypheny-DB" );
        long maxSizeMB = RuntimeConfig.UI_UPLOAD_SIZE_MB.getInteger();
        long maxFileSize = 1_000_000L * maxSizeMB;
        long maxRequestSize = 1_000_000L * maxSizeMB;
        int fileSizeThreshold = 1024;
        MultipartConfigElement multipartConfigElement = new MultipartConfigElement( location, maxFileSize, maxRequestSize, fileSizeThreshold );
        req.raw().setAttribute( "org.eclipse.jetty.multipartConfig", multipartConfigElement );
    }


    /**
     * Insert data into a table
     */
    Result insertRow( final Request req, final Response res ) {
        initMultipart( req );
        String tableId;
        try {
            tableId = new BufferedReader( new InputStreamReader( req.raw().getPart( "tableId" ).getInputStream(), StandardCharsets.UTF_8 ) ).lines().collect( Collectors.joining( System.lineSeparator() ) );
        } catch ( IOException | ServletException e ) {
            return new Result( e );
        }
        String[] split = tableId.split( "\\." );
        tableId = String.format( "\"%s\".\"%s\"", split[0], split[1] );

        Transaction transaction = getTransaction();
        Statement statement = transaction.createStatement();
        StringJoiner columns = new StringJoiner( ",", "(", ")" );
        StringJoiner values = new StringJoiner( ",", "(", ")" );

        List<CatalogColumn> catalogColumns = catalog.getColumns( new Catalog.Pattern( "APP" ), new Catalog.Pattern( split[0] ), new Catalog.Pattern( split[1] ), null );
        try {
            int i = 0;
            for ( CatalogColumn catalogColumn : catalogColumns ) {
                //part is null if it does not exist
                Part part = req.raw().getPart( catalogColumn.name );
                if ( part == null ) {
                    //don't add if default value is set
                    if ( catalogColumn.defaultValue == null ) {
                        values.add( "NULL" );
                        columns.add( "\"" + catalogColumn.name + "\"" );
                    }
                } else {
                    columns.add( "\"" + catalogColumn.name + "\"" );
                    if ( part.getSubmittedFileName() == null ) {
                        String value = new BufferedReader( new InputStreamReader( part.getInputStream(), StandardCharsets.UTF_8 ) ).lines().collect( Collectors.joining( System.lineSeparator() ) );
                        values.add( uiValueToSql( value, catalogColumn.type, catalogColumn.collectionsType ) );
                    } else {
                        values.add( "?" );
                        statement.getDataContext().addParameterValues( i++, catalogColumn.getRelDataType( transaction.getTypeFactory() ), ImmutableList.of( part.getInputStream() ) );
                    }
                }
            }
        } catch ( IOException | ServletException e ) {
            log.error( "Could not generate INSERT statement", e );
            return new Result( e );
        }

        String query = String.format( "INSERT INTO %s %s VALUES %s", tableId, columns.toString(), values.toString() );
        try {
            int numRows = executeSqlUpdate( statement, transaction, query );
            transaction.commit();
            return new Result( new Debug().setAffectedRows( numRows ).setGeneratedQuery( query ) );
        } catch ( QueryExecutionException | TransactionException e ) {
            log.info( "Generated query: {}", query );
            log.error( "Could not insert row", e );
            try {
                transaction.rollback();
            } catch ( TransactionException e2 ) {
                log.error( "Caught error while rolling back transaction", e2 );
            }
            return new Result( e );
        }
    }


    /**
     * Run any query coming from the SQL console
     */
    ArrayList<Result> anyQuery( final QueryRequest request, final Session session ) {
        Transaction transaction = getTransaction( request.analyze );
        if ( request.analyze ) {
            transaction.getQueryAnalyzer().setSession( session );
        }

        ArrayList<Result> results = new ArrayList<>();
        boolean autoCommit = true;

        // This is not a nice solution. In case of a sql script with auto commit only the first statement is analyzed
        // and in case of auto commit of, the information is overwritten
        InformationManager queryAnalyzer = null;
        if ( request.analyze ) {
            queryAnalyzer = transaction.getQueryAnalyzer().observe( this );
        }

        // TODO: make it possible to use pagination

        // No autoCommit if the query has commits.
        // Ignore case: from: https://alvinalexander.com/blog/post/java/java-how-case-insensitive-search-string-matches-method
        Pattern p = Pattern.compile( ".*(COMMIT|ROLLBACK).*", Pattern.MULTILINE | Pattern.CASE_INSENSITIVE | Pattern.DOTALL );
        Matcher m = p.matcher( request.query );
        if ( m.matches() ) {
            autoCommit = false;
        }

        long executionTime = 0;
        long temp = 0;
        // remove all comments
        String allQueries = request.query;
        //remove comments
        allQueries = allQueries.replaceAll( "(?s)(\\/\\*.*?\\*\\/)", "" );
        allQueries = allQueries.replaceAll( "(?m)(--.*?$)", "" );
        //remove whitespace at the end
        allQueries = allQueries.replaceAll( "(\\s*)$", "" );
        String[] queries = allQueries.split( ";", 0 );
        boolean noLimit;
        for ( String query : queries ) {
            Result result;
            if ( Pattern.matches( "(?si:[\\s]*COMMIT.*)", query ) ) {
                try {
                    temp = System.nanoTime();
                    transaction.commit();
                    executionTime += System.nanoTime() - temp;
                    transaction = getTransaction( request.analyze );
                    results.add( new Result( new Debug().setGeneratedQuery( query ) ) );
                } catch ( TransactionException e ) {
                    log.error( "Caught exception while committing a query from the console", e );
                    executionTime += System.nanoTime() - temp;
                    log.error( e.toString() );
                }
            } else if ( Pattern.matches( "(?si:[\\s]*ROLLBACK.*)", query ) ) {
                try {
                    temp = System.nanoTime();
                    transaction.rollback();
                    executionTime += System.nanoTime() - temp;
                    transaction = getTransaction( request.analyze );
                    results.add( new Result( new Debug().setGeneratedQuery( query ) ) );
                } catch ( TransactionException e ) {
                    log.error( "Caught exception while rolling back a query from the console", e );
                    executionTime += System.nanoTime() - temp;
                }
            } else if ( Pattern.matches( "(?si:^[\\s]*[/(\\s]*SELECT.*)", query ) ) {
                // Add limit if not specified
                Pattern p2 = Pattern.compile( ".*?(?si:limit)[\\s\\S]*", Pattern.MULTILINE | Pattern.CASE_INSENSITIVE | Pattern.DOTALL );
                if ( !p2.matcher( query ).find() && !request.noLimit ) {
                    noLimit = false;
                }
                //If the user specifies a limit
                else {
                    noLimit = true;
                }
                // decrease limit if it is too large
                /*else {
                    Pattern pattern = Pattern.compile( "(.*?LIMIT[\\s+])(\\d+)", Pattern.MULTILINE | Pattern.CASE_INSENSITIVE | Pattern.DOTALL );
                    Matcher limitMatcher = pattern.matcher( query );
                    if ( limitMatcher.find() ) {
                        int limit = Integer.parseInt( limitMatcher.group( 2 ) );
                        if ( limit > getPageSize() ) {
                            // see https://stackoverflow.com/questions/38296673/replace-group-1-of-java-regex-with-out-replacing-the-entire-regex?rq=1
                            query = limitMatcher.replaceFirst( "$1 " + getPageSize() );
                        }
                    }
                }*/
                try {
                    temp = System.nanoTime();
                    result = executeSqlSelect( transaction.createStatement(), request, query, noLimit ).setInfo( new Debug().setGeneratedQuery( query ) ).setXid( transaction.getXid().toString() );
                    executionTime += System.nanoTime() - temp;
                    results.add( result );
                    if ( autoCommit ) {
                        transaction.commit();
                        transaction = getTransaction( request.analyze );
                    }
                } catch ( QueryExecutionException | TransactionException | RuntimeException e ) {
                    log.error( "Caught exception while executing a query from the console", e );
                    executionTime += System.nanoTime() - temp;
                    result = new Result( e ).setInfo( new Debug().setGeneratedQuery( query ) ).setXid( transaction.getXid().toString() );
                    results.add( result );
                    try {
                        transaction.rollback();
                    } catch ( TransactionException ex ) {
                        log.error( "Caught exception while rollback", e );
                    }
                }
            } else {
                try {
                    temp = System.nanoTime();
                    int numOfRows = executeSqlUpdate( transaction, query );
                    executionTime += System.nanoTime() - temp;
                    result = new Result( new Debug().setAffectedRows( numOfRows ).setGeneratedQuery( query ) ).setXid( transaction.getXid().toString() );
                    results.add( result );
                    if ( autoCommit ) {
                        transaction.commit();
                        transaction = getTransaction( request.analyze );
                    }
                } catch ( QueryExecutionException | TransactionException | RuntimeException e ) {
                    log.error( "Caught exception while executing a query from the console", e );
                    executionTime += System.nanoTime() - temp;
                    result = new Result( e ).setInfo( new Debug().setGeneratedQuery( query ) ).setXid( transaction.getXid().toString() );
                    results.add( result );
                    try {
                        transaction.rollback();
                    } catch ( TransactionException ex ) {
                        log.error( "Caught exception while rollback", e );
                    }
                }
            }

        }

        try {
            transaction.commit();
        } catch ( TransactionException e ) {
            log.error( "Caught exception", e );
            results.add( new Result( e ) );
            try {
                transaction.rollback();
            } catch ( TransactionException ex ) {
                log.error( "Caught exception while rollback", e );
            }
        }

        if ( queryAnalyzer != null ) {
            InformationPage p1 = new InformationPage( "Query analysis", "Analysis of the query." );
            InformationGroup g1 = new InformationGroup( p1, "Execution time" );
            InformationText text;
            if ( executionTime < 1e4 ) {
                text = new InformationText( g1, String.format( "Execution time: %d nanoseconds", executionTime ) );
            } else {
                long millis = TimeUnit.MILLISECONDS.convert( executionTime, TimeUnit.NANOSECONDS );
                // format time: see: https://stackoverflow.com/questions/625433/how-to-convert-milliseconds-to-x-mins-x-seconds-in-java#answer-625444
                //noinspection SuspiciousDateFormat
                DateFormat df = new SimpleDateFormat( "m 'min' s 'sec' S 'ms'" );
                String durationText = df.format( new Date( millis ) );
                text = new InformationText( g1, String.format( "Execution time: %s", durationText ) );
            }
            queryAnalyzer.addPage( p1 );
            queryAnalyzer.addGroup( g1 );
            queryAnalyzer.registerInformation( text );
        }

        return results;
    }


    /**
     * Return all available statistics to the client
     */
    ConcurrentHashMap<?, ?> getStatistics( final Request req, final Response res ) {
        if ( RuntimeConfig.DYNAMIC_QUERYING.getBoolean() ) {
            return statisticsManager.getStatisticSchemaMap();
        } else {
            return new ConcurrentHashMap<>();
        }

    }


    /**
     * Gets the classified Data from User
     * return possibly interesting Data to User
     */
    public Result classifyData( Request req, Response res ) {
        ClassifyAllData classifyAllData = this.gson.fromJson( req.body(), ClassifyAllData.class );
        ExploreManager exploreManager = ExploreManager.getInstance();

        boolean isConvertedToSql = isClassificationToSql();

        Explore explore = exploreManager.classifyData( classifyAllData.id, classifyAllData.classified, isConvertedToSql );

        if ( isConvertedToSql ) {
            Transaction transaction = getTransaction();
            Statement statement = transaction.createStatement();
            Result result;

            try {
                result = executeSqlSelect( statement, classifyAllData, explore.getClassifiedSqlStatement(), false ).setInfo( new Debug().setGeneratedQuery( explore.getClassifiedSqlStatement() ) );
                transaction.commit();
                transaction = getTransaction( classifyAllData.analyze );

            } catch ( QueryExecutionException | TransactionException | RuntimeException e ) {
                log.error( "Caught exception while executing a query from the console", e );
                result = new Result( e ).setInfo( new Debug().setGeneratedQuery( explore.getClassifiedSqlStatement() ) );
                try {
                    transaction.rollback();
                } catch ( TransactionException ex ) {
                    log.error( "Caught exception while rollback", ex );
                }
            }

            result.setExplorerId( explore.getId() );
            result.setCurrentPage( classifyAllData.cPage ).setTable( classifyAllData.tableId );

            result.setHighestPage( (int) Math.ceil( (double) explore.getTableSize() / getPageSize() ) );
            result.setClassificationInfo( "NoClassificationPossible" );
            result.setConvertedToSql( isConvertedToSql );

            return result;
        } else {
            Result result = new Result( classifyAllData.header, Arrays.copyOfRange( explore.getData(), 0, 10 ) );

            result.setClassificationInfo( "NoClassificationPossible" );
            result.setExplorerId( explore.getId() );

            result.setCurrentPage( classifyAllData.cPage ).setTable( classifyAllData.tableId );
            result.setHighestPage( (int) Math.ceil( (double) explore.getData().length / getPageSize() ) );
            result.setConvertedToSql( isConvertedToSql );
            return result;
        }

    }


    /**
     * For pagination within the Explore-by-Example table
     */
    public Object getExploreTables( Request request, Response response ) {

        ExploreTables exploreTables = this.gson.fromJson( request.body(), ExploreTables.class );
        Transaction transaction = getTransaction();
        Statement statement = transaction.createStatement();

        Result result;
        ExploreManager exploreManager = ExploreManager.getInstance();
        Explore explore = exploreManager.getExploreInformation( exploreTables.id );
        String[][] paginationData;

        String query = explore.getSqlStatement() + " OFFSET " + ((Math.max( 0, exploreTables.cPage - 1 )) * getPageSize());

        if ( !explore.isConvertedToSql() && !explore.isClassificationPossible() ) {
            int tablesize = explore.getData().length;

            if ( tablesize >= ((Math.max( 0, exploreTables.cPage - 1 )) * getPageSize()) && tablesize < ((Math.max( 0, exploreTables.cPage )) * getPageSize()) ) {
                paginationData = Arrays.copyOfRange( explore.getData(), ((Math.max( 0, exploreTables.cPage - 1 )) * getPageSize()), tablesize );
            } else {
                paginationData = Arrays.copyOfRange( explore.getData(), ((Math.max( 0, exploreTables.cPage - 1 )) * getPageSize()), ((Math.max( 0, exploreTables.cPage )) * getPageSize()) );
            }
            result = new Result( exploreTables.columns, paginationData );
            result.setClassificationInfo( "NoClassificationPossible" );
            result.setExplorerId( explore.getId() );

            result.setCurrentPage( exploreTables.cPage ).setTable( exploreTables.tableId );
            result.setHighestPage( (int) Math.ceil( (double) tablesize / getPageSize() ) );

            return result;
        }

        try {
            result = executeSqlSelect( statement, exploreTables, query );
        } catch ( QueryExecutionException e ) {
            log.error( "Caught exception while fetching a table", e );
            result = new Result( "Could not fetch table " + exploreTables.tableId );
            try {
                transaction.rollback();
                return result;
            } catch ( TransactionException ex ) {
                log.error( "Could not rollback", ex );
            }
        }

        try {
            transaction.commit();
        } catch ( TransactionException e ) {
            log.error( "Caught exception while committing transaction", e );
        }
        result.setExplorerId( explore.getId() );
        result.setCurrentPage( exploreTables.cPage ).setTable( exploreTables.tableId );
        int tableSize = 0;
        tableSize = explore.getTableSize();

        result.setHighestPage( (int) Math.ceil( (double) tableSize / getPageSize() ) );

        if ( !explore.isClassificationPossible() ) {
            result.setClassificationInfo( "NoClassificationPossible" );
        } else {
            result.setClassificationInfo( "ClassificationPossible" );
        }
        result.setIncludesClassificationInfo( explore.isDataAfterClassification );

        if ( explore.isDataAfterClassification ) {
            int tablesize = explore.getDataAfterClassification().size();
            List<String[]> paginationDataList = new ArrayList<>();
            if ( tablesize >= ((Math.max( 0, exploreTables.cPage - 1 )) * getPageSize()) && tablesize < ((Math.max( 0, exploreTables.cPage )) * getPageSize()) ) {
                paginationDataList = explore.getDataAfterClassification().subList( ((Math.max( 0, exploreTables.cPage - 1 )) * getPageSize()), tablesize );
            } else {
                paginationDataList = explore.getDataAfterClassification().subList( ((Math.max( 0, exploreTables.cPage - 1 )) * getPageSize()), ((Math.max( 0, exploreTables.cPage )) * getPageSize()) );
            }

            paginationData = new String[paginationDataList.size()][];
            for ( int i = 0; i < paginationDataList.size(); i++ ) {
                paginationData[i] = paginationDataList.get( i );
            }

            result.setClassifiedData( paginationData );
        }
        return result;

    }


    /**
     * Creates the initial query for the Explore-by-Example process
     */
    public Result createInitialExploreQuery( Request req, Response res ) {

        QueryExplorationRequest queryExplorationRequest = this.gson.fromJson( req.body(), QueryExplorationRequest.class );
        ExploreManager exploreManager = ExploreManager.getInstance();
        Transaction transaction = getTransaction( queryExplorationRequest.analyze );
        Statement statement = transaction.createStatement();

        Result result;

        Explore explore = exploreManager.createSqlQuery( null, queryExplorationRequest.query );
        if ( explore.getDataType() == null ) {
            return new Result( "Explore by Example is only available for tables with the following datatypes: VARCHAR, INTEGER, SMALLINT, TINYINT, BIGINT, DECIMAL" );
        }

        String query = explore.getSqlStatement();
        try {
            result = executeSqlSelect( statement, queryExplorationRequest, query, false ).setInfo( new Debug().setGeneratedQuery( query ) );
            transaction.commit();
            transaction = getTransaction( queryExplorationRequest.analyze );

        } catch ( QueryExecutionException | TransactionException | RuntimeException e ) {
            log.error( "Caught exception while executing a query from the console", e );
            result = new Result( e ).setInfo( new Debug().setGeneratedQuery( query ) );
            try {
                transaction.rollback();
            } catch ( TransactionException ex ) {
                log.error( "Caught exception while rollback", ex );
            }
        }

        result.setExplorerId( explore.getId() );
        if ( !explore.isClassificationPossible() ) {
            result.setClassificationInfo( "NoClassificationPossible" );

        } else {
            result.setClassificationInfo( "ClassificationPossible" );
        }
        result.setCurrentPage( queryExplorationRequest.cPage ).setTable( queryExplorationRequest.tableId );
        result.setHighestPage( (int) Math.ceil( (double) explore.getTableSize() / getPageSize() ) );

        return result;
    }


    /**
     * Start Classification, classifies the initial dataset, to show what would be within the final result set
     */
    public ExploreResult exploration( Request req, Response res ) {
        ExploreData exploreData = this.gson.fromJson( req.body(), ExploreData.class );

        String[] dataType = new String[exploreData.header.length + 1];
        for ( int i = 0; i < exploreData.header.length; i++ ) {
            dataType[i] = exploreData.header[i].dataType;
        }
        dataType[exploreData.header.length] = "VARCHAR";

        ExploreManager e = ExploreManager.getInstance();
        Explore explore = e.exploreData( exploreData.id, exploreData.classified, dataType );

        return new ExploreResult( exploreData.header, explore.getDataAfterClassification(), explore.getId(), explore.getBuildGraph() );
    }


    /**
     * Converts a String, such as "'12:00:00'" into a valid SQL statement, such as "TIME '12:00:00'"
     */
    public static String uiValueToSql( final String value, final PolyType type, final PolyType collectionsType ) {
        if ( value == null ) {
            return "NULL";
        }
        if ( collectionsType == PolyType.ARRAY ) {
            return "ARRAY " + value;
        }
        switch ( type ) {
            case TIME:
                return String.format( "TIME '%s'", value );
            case DATE:
                return String.format( "DATE '%s'", value );
            case TIMESTAMP:
                return String.format( "TIMESTAMP '%s'", value );
        }
        if ( type.getFamily() == PolyTypeFamily.CHARACTER ) {
            return String.format( "'%s'", value );
        }
        return value;
    }


    /**
     * Compute a WHERE condition from a filter that only consists of the PK column WHERE clauses
     * There WHERE clause contains a space at the beginning, for convenience
     *
     * @param tableName Table name
     * @param columnName Column name
     * @param filter Filter. Key: column name, value: the value of the entry, e.g. 1 or abc or [1,2,3] or {@code null}
     */
    private String computeWherePK( final String tableName, final String columnName, final Map<String, String> filter ) {
        StringJoiner joiner = new StringJoiner( " AND ", "", "" );
        Map<String, CatalogColumn> catalogColumns = getCatalogColumns( tableName, columnName );
        CatalogTable catalogTable;
        try {
            catalogTable = catalog.getTable( databaseName, tableName, columnName );
            CatalogPrimaryKey pk = catalog.getPrimaryKey( catalogTable.primaryKey );
            for ( long colId : pk.columnIds ) {
                String colName = catalog.getColumn( colId ).name;
                String condition;
                if ( filter.containsKey( colName ) ) {
                    String val = filter.get( colName );
                    CatalogColumn col = catalogColumns.get( colName );
                    condition = uiValueToSql( val, col.type, col.collectionsType );
                    condition = String.format( "\"%s\" = %s", colName, condition );
                    joiner.add( condition );
                }
            }
        } catch ( UnknownTableException | UnknownDatabaseException | UnknownSchemaException e ) {
            throw new RuntimeException( "Error while deriving PK WHERE condition", e );
        }
        return " WHERE " + joiner.toString();
    }


    /**
     * Delete a row from a table. The row is determined by the value of every PK column in that row (conjunction).
     */
    Result deleteRow( final Request req, final Response res ) {
        UIRequest request = this.gson.fromJson( req.body(), UIRequest.class );
        Transaction transaction = getTransaction();
        Result result;
        StringBuilder builder = new StringBuilder();
        String[] t = request.tableId.split( "\\." );
        String tableId = String.format( "\"%s\".\"%s\"", t[0], t[1] );

        builder.append( "DELETE FROM " ).append( tableId ).append( computeWherePK( t[0], t[1], request.data ) );
        try {
            int numOfRows = executeSqlUpdate( transaction, builder.toString() );
            if ( isActiveTracking ) {
                transaction.addChangedTable( tableId );
            }

            transaction.commit();
            result = new Result( new Debug().setAffectedRows( numOfRows ) );
        } catch ( TransactionException | Exception e ) {
            log.error( "Caught exception while deleting a row", e );
            result = new Result( e ).setInfo( new Debug().setGeneratedQuery( builder.toString() ) );
            try {
                transaction.rollback();
            } catch ( TransactionException ex ) {
                log.error( "Could not rollback", ex );
            }
        }
        return result;
    }


    /**
     * Update a row from a table. The row is determined by the value of every PK column in that row (conjunction).
     */
    Result updateRow( final Request req, final Response res ) {
        initMultipart( req );
        String tableId;
        Map<String, String> oldValues;
        try {
            tableId = new BufferedReader( new InputStreamReader( req.raw().getPart( "tableId" ).getInputStream(), StandardCharsets.UTF_8 ) ).lines().collect( Collectors.joining( System.lineSeparator() ) );
            String _oldValues = new BufferedReader( new InputStreamReader( req.raw().getPart( "oldValues" ).getInputStream(), StandardCharsets.UTF_8 ) ).lines().collect( Collectors.joining( System.lineSeparator() ) );
            oldValues = gson.fromJson( _oldValues, Map.class );
        } catch ( IOException | ServletException e ) {
            return new Result( e );
        }

        String[] split = tableId.split( "\\." );
        tableId = String.format( "\"%s\".\"%s\"", split[0], split[1] );

        Transaction transaction = getTransaction();
        Statement statement = transaction.createStatement();
        StringJoiner setStatements = new StringJoiner( ",", "", "" );

        List<CatalogColumn> catalogColumns = catalog.getColumns( new Catalog.Pattern( "APP" ), new Catalog.Pattern( split[0] ), new Catalog.Pattern( split[1] ), null );
        try {
            int i = 0;
            for ( CatalogColumn catalogColumn : catalogColumns ) {
                Part part = req.raw().getPart( catalogColumn.name );
                if ( part == null ) {
                    continue;
                }
                if ( part.getSubmittedFileName() == null ) {
                    String value = new BufferedReader( new InputStreamReader( part.getInputStream(), StandardCharsets.UTF_8 ) ).lines().collect( Collectors.joining( System.lineSeparator() ) );
                    String parsed = gson.fromJson( value, String.class );
                    if ( parsed == null ) {
                        setStatements.add( String.format( "\"%s\" = NULL", catalogColumn.name ) );
                    } else {
                        setStatements.add( String.format( "\"%s\" = %s", catalogColumn.name, uiValueToSql( parsed, catalogColumn.type, catalogColumn.collectionsType ) ) );
                    }
                } else {
                    setStatements.add( String.format( "\"%s\" = ?", catalogColumn.name ) );
                    statement.getDataContext().addParameterValues( i++, null, ImmutableList.of( part.getInputStream() ) );
                }
            }
        } catch ( IOException | ServletException e ) {
            return new Result( e );
        }

        StringBuilder builder = new StringBuilder();
        builder.append( "UPDATE " ).append( tableId ).append( " SET " ).append( setStatements.toString() ).append( computeWherePK( split[0], split[1], oldValues ) );

        Result result;
        try {
            int numOfRows = executeSqlUpdate( statement, transaction, builder.toString() );

            if ( numOfRows == 1 ) {
                if ( isActiveTracking ) {
                    transaction.addChangedTable( tableId );
                }
                transaction.commit();
                result = new Result( new Debug().setAffectedRows( numOfRows ) );
            } else {
                transaction.rollback();
                result = new Result( "Attempt to update " + numOfRows + " rows was blocked." );
                result.setInfo( new Debug().setGeneratedQuery( builder.toString() ) );
            }
        } catch ( QueryExecutionException | TransactionException e ) {
            log.error( "Caught exception while updating a row", e );
            result = new Result( e ).setInfo( new Debug().setGeneratedQuery( builder.toString() ) );
            try {
                transaction.rollback();
            } catch ( TransactionException ex ) {
                log.error( "Could not rollback", ex );
            }
        }
        return result;
    }


    Result batchUpdate( final Request req, final Response res ) {
        initMultipart( req );
        BatchUpdateRequest request;
        try {
            String jsonRequest = new BufferedReader( new InputStreamReader( req.raw().getPart( "request" ).getInputStream(), StandardCharsets.UTF_8 ) ).lines().collect( Collectors.joining( System.lineSeparator() ) );
            request = gson.fromJson( jsonRequest, BatchUpdateRequest.class );
        } catch ( IOException | ServletException e ) {
            log.error( "Could not parse batch update request", e );
            return new Result( e );
        }
        Transaction transaction = getTransaction();
        Statement statement;
        int totalRows = 0;
        try {
            for ( Update update : request.updates ) {
                statement = transaction.createStatement();
                String query = update.getQuery( request.tableId, statement, req.raw() );
                totalRows += executeSqlUpdate( statement, transaction, query );
            }
            transaction.commit();
            return new Result( new Debug().setAffectedRows( totalRows ) );
        } catch ( ServletException | IOException | QueryExecutionException | TransactionException e ) {
            try {
                transaction.rollback();
            } catch ( TransactionException transactionException ) {
                log.error( "Could not rollback", e );
                return new Result( e );
            }
            log.error( "The batch update failed", e );
            return new Result( e );
        }
    }


    /**
     * Get the columns of a table
     */
    Result getColumns( final Request req, final Response res ) {
        UIRequest request = this.gson.fromJson( req.body(), UIRequest.class );
        Result result;

        String[] t = request.tableId.split( "\\." );
        ArrayList<DbColumn> cols = new ArrayList<>();

        try {
            CatalogTable catalogTable = catalog.getTable( databaseName, t[0], t[1] );
            ArrayList<String> primaryColumns;
            if ( catalogTable.primaryKey != null ) {
                CatalogPrimaryKey primaryKey = catalog.getPrimaryKey( catalogTable.primaryKey );
                primaryColumns = new ArrayList<>( primaryKey.getColumnNames() );
            } else {
                primaryColumns = new ArrayList<>();
            }
            for ( CatalogColumn catalogColumn : catalog.getColumns( catalogTable.id ) ) {
                String defaultValue = catalogColumn.defaultValue == null ? null : catalogColumn.defaultValue.value;
                String collectionsType = catalogColumn.collectionsType == null ? "" : catalogColumn.collectionsType.getName();
                cols.add(
                        new DbColumn(
                                catalogColumn.name,
                                catalogColumn.type.getName(),
                                collectionsType,
                                catalogColumn.nullable,
                                catalogColumn.length,
                                catalogColumn.scale,
                                catalogColumn.dimension,
                                catalogColumn.cardinality,
                                primaryColumns.contains( catalogColumn.name ),
                                defaultValue ) );
            }
            result = new Result( cols.toArray( new DbColumn[0] ), null );
            if ( catalogTable.tableType == TableType.TABLE ) {
                result.setType( ResultType.TABLE );
            } else {
                result.setType( ResultType.VIEW );
            }
        } catch ( UnknownTableException | UnknownDatabaseException | UnknownSchemaException e ) {
            log.error( "Caught exception while getting a column", e );
            result = new Result( e );
        }

        return result;
    }


    Result getDataSourceColumns( final Request req, final Response res ) {
        UIRequest request = this.gson.fromJson( req.body(), UIRequest.class );
        try {
            CatalogTable catalogTable = catalog.getTable( "APP", request.getSchemaName(), request.getTableName() );
            if ( catalog.getColumnPlacements( catalogTable.columnIds.get( 0 ) ).size() != 1 ) {
                throw new RuntimeException( "The table has an unexpected number of placements!" );
            }
            int adapterId = catalog.getColumnPlacements( catalogTable.columnIds.get( 0 ) ).get( 0 ).adapterId;
            CatalogPrimaryKey primaryKey = catalog.getPrimaryKey( catalogTable.primaryKey );
            List<String> pkColumnNames = primaryKey.getColumnNames();
            List<DbColumn> columns = new ArrayList<>();
            for ( CatalogColumnPlacement ccp : catalog.getColumnPlacementsOnAdapter( adapterId, catalogTable.id ) ) {
                CatalogColumn col = catalog.getColumn( ccp.columnId );
                columns.add( new DbColumn(
                        col.name,
                        col.type.getName(),
                        col.collectionsType == null ? "" : col.collectionsType.getName(),
                        col.nullable,
                        col.length,
                        col.scale,
                        col.dimension,
                        col.cardinality,
                        pkColumnNames.contains( col.name ),
                        col.defaultValue == null ? null : col.defaultValue.value
                ).setPhysicalName( ccp.physicalColumnName ) );
            }
            return new Result( columns.toArray( new DbColumn[0] ), null ).setType( ResultType.VIEW );
        } catch ( UnknownDatabaseException | UnknownSchemaException | UnknownTableException e ) {
            return new Result( e );
        }
    }


    /**
     * Get the exported tables of a DataSource that a table originates from
     */
    Result[] getExportedColumns( final Request req, final Response res ) {
        UIRequest request = this.gson.fromJson( req.body(), UIRequest.class );
        try {
            ImmutableMap<Integer, ImmutableList<Long>> placements = catalog.getTable( "APP", request.getSchemaName(), request.getTableName() ).placementsByAdapter;
            Set<Integer> adapterIds = placements.keySet();
            if ( adapterIds.size() > 1 ) {
                log.warn( "The number of DataSources of a Table should not be > 1." );
            }
            List<Result> exportedColumns = new ArrayList<>();
            for ( int adapterId : adapterIds ) {
                Adapter adapter = AdapterManager.getInstance().getAdapter( adapterId );
                if ( adapter instanceof DataSource ) {
                    DataSource dataSource = (DataSource) adapter;
                    for ( Entry<String, List<ExportedColumn>> entry : dataSource.getExportedColumns().entrySet() ) {
                        List<DbColumn> columnList = new ArrayList<>();
                        for ( ExportedColumn col : entry.getValue() ) {
                            DbColumn dbCol = new DbColumn(
                                    col.name,
                                    col.type.getName(),
                                    col.collectionsType == null ? "" : col.collectionsType.getName(),
                                    col.nullable,
                                    col.length,
                                    col.scale,
                                    col.dimension,
                                    col.cardinality,
                                    col.primary,
                                    null ).setPhysicalName( col.physicalColumnName );
                            columnList.add( dbCol );
                        }
                        exportedColumns.add( new Result( columnList.toArray( new DbColumn[0] ), null ).setTable( entry.getKey() ) );
                        columnList.clear();
                    }
                    return exportedColumns.toArray( new Result[0] );
                } else {
                    //log.warn( "This method should only be called for tables that originate from a DataSource" );
                }
            }
        } catch ( UnknownTableException | UnknownDatabaseException | UnknownSchemaException e ) {
            return new Result[]{ new Result( e ) };
        }
        return new Result[]{ new Result( "Could not retrieve exported Columns." ) };
    }


    Result updateColumn( final Request req, final Response res ) {
        ColumnRequest request = this.gson.fromJson( req.body(), ColumnRequest.class );
        Transaction transaction = getTransaction();

        DbColumn oldColumn = request.oldColumn;
        DbColumn newColumn = request.newColumn;
        Result result;
        ArrayList<String> queries = new ArrayList<>();
        StringBuilder sBuilder = new StringBuilder();

        String[] t = request.tableId.split( "\\." );
        String tableId = String.format( "\"%s\".\"%s\"", t[0], t[1] );

        // rename column if needed
        if ( !oldColumn.name.equals( newColumn.name ) ) {
            String query = String.format( "ALTER TABLE %s RENAME COLUMN \"%s\" TO \"%s\"", tableId, oldColumn.name, newColumn.name );
            queries.add( query );
        }

        if ( !request.renameOnly ) {
            // change type + length
            // TODO: cast if needed
            if ( !oldColumn.dataType.equals( newColumn.dataType ) ||
                    !oldColumn.collectionsType.equals( newColumn.collectionsType ) ||
                    !Objects.equals( oldColumn.precision, newColumn.precision ) ||
                    !Objects.equals( oldColumn.scale, newColumn.scale ) ||
                    !oldColumn.dimension.equals( newColumn.dimension ) ||
                    !oldColumn.cardinality.equals( newColumn.cardinality ) ) {
                // TODO: drop maxlength if requested
                String query = String.format( "ALTER TABLE %s MODIFY COLUMN \"%s\" SET TYPE %s", tableId, newColumn.name, newColumn.dataType );
                if ( newColumn.precision != null ) {
                    query = query + "(" + newColumn.precision;
                    if ( newColumn.scale != null ) {
                        query = query + "," + newColumn.scale;
                    }
                    query = query + ")";
                }
                //collectionType
                if ( !newColumn.collectionsType.equals( "" ) ) {
                    query = query + " " + request.newColumn.collectionsType;
                    int dimension = newColumn.dimension == null ? -1 : newColumn.dimension;
                    int cardinality = newColumn.cardinality == null ? -1 : newColumn.cardinality;
                    query = query + String.format( "(%d,%d)", dimension, cardinality );
                }
                queries.add( query );
            }

            // set/drop nullable
            if ( oldColumn.nullable != newColumn.nullable ) {
                String nullable = "SET";
                if ( newColumn.nullable ) {
                    nullable = "DROP";
                }
                String query = "ALTER TABLE " + tableId + " MODIFY COLUMN \"" + newColumn.name + "\" " + nullable + " NOT NULL";
                queries.add( query );
            }

            // change default value
            if ( oldColumn.defaultValue == null || newColumn.defaultValue == null || !oldColumn.defaultValue.equals( newColumn.defaultValue ) ) {
                String query;
                if ( newColumn.defaultValue == null ) {
                    query = String.format( "ALTER TABLE %s MODIFY COLUMN \"%s\" DROP DEFAULT", tableId, newColumn.name );
                } else {
                    query = String.format( "ALTER TABLE %s MODIFY COLUMN \"%s\" SET DEFAULT ", tableId, newColumn.name );
                    if ( newColumn.collectionsType != null ) {
                        //handle the case if the user says "ARRAY[1,2,3]" or "[1,2,3]"
                        if ( !request.newColumn.defaultValue.startsWith( request.newColumn.collectionsType ) ) {
                            query = query + request.newColumn.collectionsType;
                        }
                        query = query + request.newColumn.defaultValue;
                    } else {
                        switch ( newColumn.dataType ) {
                            case "BIGINT":
                            case "INTEGER":
                            case "DECIMAL":
                            case "DOUBLE":
                            case "FLOAT":
                            case "SMALLINT":
                            case "TINYINT":
                                request.newColumn.defaultValue = request.newColumn.defaultValue.replace( ",", "." );
                                BigDecimal b = new BigDecimal( request.newColumn.defaultValue );
                                query = query + b.toString();
                                break;
                            case "VARCHAR":
                                query = query + String.format( "'%s'", request.newColumn.defaultValue );
                                break;
                            default:
                                query = query + request.newColumn.defaultValue;
                        }
                    }
                }
                queries.add( query );
            }
        }

        result = new Result( new Debug().setAffectedRows( 1 ).setGeneratedQuery( queries.toString() ) );
        try {
            for ( String query : queries ) {
                sBuilder.append( query );
                executeSqlUpdate( transaction, query );
            }
            transaction.commit();
        } catch ( QueryExecutionException | TransactionException e ) {
            log.error( "Caught exception while updating a column", e );
            result = new Result( e ).setInfo( new Debug().setAffectedRows( 0 ).setGeneratedQuery( sBuilder.toString() ) );
            try {
                transaction.rollback();
            } catch ( TransactionException e2 ) {
                log.error( "Caught exception during rollback", e2 );
                result = new Result( e2 ).setInfo( new Debug().setAffectedRows( 0 ).setGeneratedQuery( sBuilder.toString() ) );
            }
        }

        return result;
    }


    /**
     * Add a column to an existing table
     */
    Result addColumn( final Request req, final Response res ) {
        ColumnRequest request = this.gson.fromJson( req.body(), ColumnRequest.class );
        Transaction transaction = getTransaction();

        String[] t = request.tableId.split( "\\." );
        String tableId = String.format( "\"%s\".\"%s\"", t[0], t[1] );

        String as = "";
        String dataType = request.newColumn.dataType;
        if ( request.newColumn.as != null ) {
            //for data sources
            as = "AS \"" + request.newColumn.as + "\"";
            dataType = "";
        }
        String query = String.format( "ALTER TABLE %s ADD COLUMN \"%s\" %s %s", tableId, request.newColumn.name, as, dataType );
        //we don't want precision, scale etc. for source columns
        if ( request.newColumn.as == null ) {
            if ( request.newColumn.precision != null ) {
                query = query + "(" + request.newColumn.precision;
                if ( request.newColumn.scale != null ) {
                    query = query + "," + request.newColumn.scale;
                }
                query = query + ")";
            }
            if ( !request.newColumn.collectionsType.equals( "" ) ) {
                query = query + " " + request.newColumn.collectionsType;
                int dimension = request.newColumn.dimension == null ? -1 : request.newColumn.dimension;
                int cardinality = request.newColumn.cardinality == null ? -1 : request.newColumn.cardinality;
                query = query + String.format( "(%d,%d)", dimension, cardinality );
            }
            if ( !request.newColumn.nullable ) {
                query = query + " NOT NULL";
            }
        }
        if ( request.newColumn.defaultValue != null && !request.newColumn.defaultValue.equals( "" ) ) {
            query = query + " DEFAULT ";
            if ( request.newColumn.collectionsType != null && !request.newColumn.collectionsType.equals( "" ) ) {
                //handle the case if the user says "ARRAY[1,2,3]" or "[1,2,3]"
                if ( !request.newColumn.defaultValue.startsWith( request.newColumn.collectionsType ) ) {
                    query = query + request.newColumn.collectionsType;
                }
                query = query + request.newColumn.defaultValue;
            } else {
                switch ( request.newColumn.dataType ) {
                    case "BIGINT":
                    case "INTEGER":
                    case "SMALLINT":
                    case "TINYINT":
                    case "FLOAT":
                    case "DOUBLE":
                    case "DECIMAL":
                        request.newColumn.defaultValue = request.newColumn.defaultValue.replace( ",", "." );
                        BigDecimal b = new BigDecimal( request.newColumn.defaultValue );
                        query = query + b.toString();
                        break;
                    case "VARCHAR":
                        query = query + String.format( "'%s'", request.newColumn.defaultValue );
                        break;
                    default:
                        query = query + request.newColumn.defaultValue;
                }
            }
        }
        Result result;
        try {
            int affectedRows = executeSqlUpdate( transaction, query );
            transaction.commit();
            result = new Result( new Debug().setAffectedRows( affectedRows ).setGeneratedQuery( query ) );
        } catch ( TransactionException | QueryExecutionException e ) {
            log.error( "Caught exception while adding a column", e );
            result = new Result( e );
            try {
                transaction.rollback();
            } catch ( TransactionException ex ) {
                log.error( "Could not rollback", ex );
            }
        }
        return result;
    }


    /**
     * Delete a column of a table
     */
    Result dropColumn( final Request req, final Response res ) {
        ColumnRequest request = this.gson.fromJson( req.body(), ColumnRequest.class );
        Transaction transaction = getTransaction();

        String[] t = request.tableId.split( "\\." );
        String tableId = String.format( "\"%s\".\"%s\"", t[0], t[1] );

        Result result;
        String query = String.format( "ALTER TABLE %s DROP COLUMN \"%s\"", tableId, request.oldColumn.name );
        try {
            int affectedRows = executeSqlUpdate( transaction, query );
            transaction.commit();
            result = new Result( new Debug().setAffectedRows( affectedRows ) );
        } catch ( QueryExecutionException | TransactionException e ) {
            log.error( "Caught exception while dropping a column", e );
            result = new Result( e );
            try {
                transaction.rollback();
            } catch ( TransactionException ex ) {
                log.error( "Could not rollback", ex );
            }
        }
        return result;
    }


    /**
     * Get artificially generated index/foreign key/constraint names for placeholders in the UI
     */
    Result getGeneratedNames( final Request req, final Response res ) {
        String[] data = new String[3];
        data[0] = NameGenerator.generateConstraintName();
        data[1] = NameGenerator.generateForeignKeyName();
        data[2] = NameGenerator.generateIndexName();
        return new Result( new DbColumn[0], new String[][]{ data } );
    }


    /**
     * Get constraints of a table
     */
    Result getConstraints( final Request req, final Response res ) {
        UIRequest request = this.gson.fromJson( req.body(), UIRequest.class );
        Result result;

        String[] t = request.tableId.split( "\\." );
        ArrayList<TableConstraint> resultList = new ArrayList<>();
        Map<String, ArrayList<String>> temp = new HashMap<>();

        try {
            CatalogTable catalogTable = catalog.getTable( databaseName, t[0], t[1] );

            // get primary key
            if ( catalogTable.primaryKey != null ) {
                CatalogPrimaryKey primaryKey = catalog.getPrimaryKey( catalogTable.primaryKey );
                for ( String columnName : primaryKey.getColumnNames() ) {
                    if ( !temp.containsKey( "" ) ) {
                        temp.put( "", new ArrayList<>() );
                    }
                    temp.get( "" ).add( columnName );
                }
                for ( Map.Entry<String, ArrayList<String>> entry : temp.entrySet() ) {
                    resultList.add( new TableConstraint( entry.getKey(), "PRIMARY KEY", entry.getValue() ) );
                }
            }

            // get unique constraints.
            temp.clear();
            List<CatalogConstraint> constraints = catalog.getConstraints( catalogTable.id );
            for ( CatalogConstraint catalogConstraint : constraints ) {
                if ( catalogConstraint.type == ConstraintType.UNIQUE ) {
                    temp.put( catalogConstraint.name, new ArrayList<>( catalogConstraint.key.getColumnNames() ) );
                }
            }
            for ( Map.Entry<String, ArrayList<String>> entry : temp.entrySet() ) {
                resultList.add( new TableConstraint( entry.getKey(), "UNIQUE", entry.getValue() ) );
            }

            // get foreign keys
            temp.clear();
            List<CatalogForeignKey> foreignKeys = catalog.getForeignKeys( catalogTable.id );
            for ( CatalogForeignKey catalogForeignKey : foreignKeys ) {
                temp.put( catalogForeignKey.name, new ArrayList<>( catalogForeignKey.getColumnNames() ) );
            }
            for ( Map.Entry<String, ArrayList<String>> entry : temp.entrySet() ) {
                resultList.add( new TableConstraint( entry.getKey(), "FOREIGN KEY", entry.getValue() ) );
            }

            DbColumn[] header = { new DbColumn( "Name" ), new DbColumn( "Type" ), new DbColumn( "Columns" ) };
            ArrayList<String[]> data = new ArrayList<>();
            resultList.forEach( c -> data.add( c.asRow() ) );

            result = new Result( header, data.toArray( new String[0][2] ) );
        } catch ( UnknownTableException | UnknownDatabaseException | UnknownSchemaException e ) {
            log.error( "Caught exception while fetching constraints", e );
            result = new Result( e );
        }

        return result;
    }


    Result dropConstraint( final Request req, final Response res ) {
        ConstraintRequest request = this.gson.fromJson( req.body(), ConstraintRequest.class );
        Transaction transaction = getTransaction();

        String[] t = request.table.split( "\\." );
        String tableId = String.format( "\"%s\".\"%s\"", t[0], t[1] );

        String query;
        if ( request.constraint.type.equals( "PRIMARY KEY" ) ) {
            query = String.format( "ALTER TABLE %s DROP PRIMARY KEY", tableId );
        } else if ( request.constraint.type.equals( "FOREIGN KEY" ) ) {
            query = String.format( "ALTER TABLE %s DROP FOREIGN KEY \"%s\"", tableId, request.constraint.name );
        } else {
            query = String.format( "ALTER TABLE %s DROP CONSTRAINT \"%s\"", tableId, request.constraint.name );
        }
        Result result;
        try {
            int rows = executeSqlUpdate( transaction, query );
            transaction.commit();
            result = new Result( new Debug().setAffectedRows( rows ) );
        } catch ( QueryExecutionException | TransactionException e ) {
            log.error( "Caught exception while dropping a constraint", e );
            result = new Result( e );
            try {
                transaction.rollback();
            } catch ( TransactionException ex ) {
                log.error( "Could not rollback", ex );
            }
        }
        return result;
    }


    /**
     * Add a primary key to a table
     */
    Result addPrimaryKey( final Request req, final Response res ) {
        ConstraintRequest request = this.gson.fromJson( req.body(), ConstraintRequest.class );
        Transaction transaction = getTransaction();

        String[] t = request.table.split( "\\." );
        String tableId = String.format( "\"%s\".\"%s\"", t[0], t[1] );

        Result result;
        if ( request.constraint.columns.length > 0 ) {
            StringJoiner joiner = new StringJoiner( ",", "(", ")" );
            for ( String s : request.constraint.columns ) {
                joiner.add( "\"" + s + "\"" );
            }
            String query = "ALTER TABLE " + tableId + " ADD PRIMARY KEY " + joiner.toString();
            try {
                int rows = executeSqlUpdate( transaction, query );
                transaction.commit();
                result = new Result( new Debug().setAffectedRows( rows ).setGeneratedQuery( query ) );
            } catch ( QueryExecutionException | TransactionException e ) {
                log.error( "Caught exception while adding a primary key", e );
                result = new Result( e );
                try {
                    transaction.rollback();
                } catch ( TransactionException ex ) {
                    log.error( "Could not rollback", ex );
                }
            }
        } else {
            result = new Result( "Cannot add primary key if no columns are provided." );
        }
        return result;
    }


    /**
     * Add a primary key to a table
     */
    Result addUniqueConstraint( final Request req, final Response res ) {
        ConstraintRequest request = this.gson.fromJson( req.body(), ConstraintRequest.class );
        Transaction transaction = getTransaction();

        String[] t = request.table.split( "\\." );
        String tableId = String.format( "\"%s\".\"%s\"", t[0], t[1] );

        Result result;
        if ( request.constraint.columns.length > 0 ) {
            StringJoiner joiner = new StringJoiner( ",", "(", ")" );
            for ( String s : request.constraint.columns ) {
                joiner.add( "\"" + s + "\"" );
            }
            String query = "ALTER TABLE " + tableId + " ADD CONSTRAINT \"" + request.constraint.name + "\" UNIQUE " + joiner.toString();
            try {
                int rows = executeSqlUpdate( transaction, query );
                transaction.commit();
                result = new Result( new Debug().setAffectedRows( rows ).setGeneratedQuery( query ) );
            } catch ( QueryExecutionException | TransactionException e ) {
                log.error( "Caught exception while adding a unique constraint", e );
                result = new Result( e );
                try {
                    transaction.rollback();
                } catch ( TransactionException ex ) {
                    log.error( "Could not rollback", ex );
                }
            }
        } else {
            result = new Result( "Cannot add unique constraint if no columns are provided." );
        }
        return result;
    }


    /**
     * Get indexes of a table
     */
    Result getIndexes( final Request req, final Response res ) {
        EditTableRequest request = this.gson.fromJson( req.body(), EditTableRequest.class );
        Result result;
        try {
            CatalogTable catalogTable = catalog.getTable( databaseName, request.schema, request.table );
            List<CatalogIndex> catalogIndexes = catalog.getIndexes( catalogTable.id, false );

            DbColumn[] header = {
                    new DbColumn( "Name" ),
                    new DbColumn( "Columns" ),
                    new DbColumn( "Location" ),
                    new DbColumn( "Method" ),
                    new DbColumn( "Type" ) };

            ArrayList<String[]> data = new ArrayList<>();

            // Get explicit indexes
            for ( CatalogIndex catalogIndex : catalogIndexes ) {
                String[] arr = new String[5];
                String storeUniqueName;
                if ( catalogIndex.location == 0 ) {
                    // a polystore index
                    storeUniqueName = "Polypheny-DB";
                } else {
                    storeUniqueName = catalog.getAdapter( catalogIndex.location ).uniqueName;
                }
                arr[0] = catalogIndex.name;
                arr[1] = String.join( ", ", catalogIndex.key.getColumnNames() );
                arr[2] = storeUniqueName;
                arr[3] = catalogIndex.methodDisplayName;
                arr[4] = catalogIndex.type.name();
                data.add( arr );
            }

            // Get functional indexes
            for ( Integer storeId : catalogTable.placementsByAdapter.keySet() ) {
                Adapter adapter = AdapterManager.getInstance().getAdapter( storeId );
                DataStore store;
                if ( adapter instanceof DataStore ) {
                    store = (DataStore) adapter;
                } else {
                    break;
                }
                for ( FunctionalIndexInfo fif : store.getFunctionalIndexes( catalogTable ) ) {
                    String[] arr = new String[5];
                    arr[0] = "";
                    arr[1] = String.join( ", ", fif.getColumnNames() );
                    arr[2] = store.getUniqueName();
                    arr[3] = fif.methodDisplayName;
                    arr[4] = "FUNCTIONAL";
                    data.add( arr );
                }
            }

            result = new Result( header, data.toArray( new String[0][2] ) );

        } catch ( UnknownTableException | UnknownDatabaseException | UnknownSchemaException e ) {
            log.error( "Caught exception while fetching indexes", e );
            result = new Result( e );
        }
        return result;
    }


    /**
     * Drop an index of a table
     */
    Result dropIndex( final Request req, final Response res ) {
        Index index = gson.fromJson( req.body(), Index.class );
        Transaction transaction = getTransaction();

        String tableId = String.format( "\"%s\".\"%s\"", index.getSchema(), index.getTable() );
        String query = String.format( "ALTER TABLE %s DROP INDEX \"%s\"", tableId, index.getName() );
        Result result;
        try {
            int a = executeSqlUpdate( transaction, query );
            transaction.commit();
            result = new Result( new Debug().setGeneratedQuery( query ).setAffectedRows( a ) );
        } catch ( QueryExecutionException | TransactionException e ) {
            log.error( "Caught exception while dropping an index", e );
            result = new Result( e );
            try {
                transaction.rollback();
            } catch ( TransactionException ex ) {
                log.error( "Could not rollback", ex );
            }
        }
        return result;
    }


    /**
     * Create an index for a table
     */
    Result createIndex( final Request req, final Response res ) {
        Index index = this.gson.fromJson( req.body(), Index.class );
        Transaction transaction = getTransaction();

        String tableId = String.format( "\"%s\".\"%s\"", index.getSchema(), index.getTable() );
        Result result;
        StringJoiner colJoiner = new StringJoiner( ",", "(", ")" );
        for ( String col : index.getColumns() ) {
            colJoiner.add( "\"" + col + "\"" );
        }
        String onStore;
        if ( index.getStoreUniqueName().equals( "Polypheny-DB" ) ) {
            onStore = "";
        } else {
            onStore = String.format( "ON STORE \"%s\"", index.getStoreUniqueName() );
        }
        String query = String.format( "ALTER TABLE %s ADD INDEX \"%s\" ON %s USING \"%s\" %s", tableId, index.getName(), colJoiner.toString(), index.getMethod(), onStore );
        try {
            int a = executeSqlUpdate( transaction, query );
            transaction.commit();
            result = new Result( new Debug().setAffectedRows( a ) );
        } catch ( QueryExecutionException | TransactionException e ) {
            log.error( "Caught exception while creating an index", e );
            result = new Result( e );
            try {
                transaction.rollback();
            } catch ( TransactionException ex ) {
                log.error( "Could not rollback", ex );
            }
        }
        return result;
    }


    /**
     * Get placements of a table
     */
    Placement getPlacements( final Request req, final Response res ) {
        Index index = gson.fromJson( req.body(), Index.class );
        return getPlacements( index );
    }


    private Placement getPlacements( final Index index ) {
        String schemaName = index.getSchema();
        String tableName = index.getTable();
        try {
            CatalogTable table = catalog.getTable( databaseName, schemaName, tableName );
<<<<<<< HEAD
            Placement p = new Placement( table.isPartitioned(), catalog.getPartitionNames( table.id ) );
            long pkid = table.primaryKey;
            List<Long> pkColumnIds = Catalog.getInstance().getPrimaryKey( pkid ).columnIds;
            CatalogColumn pkColumn = Catalog.getInstance().getColumn( pkColumnIds.get( 0 ) );
            List<CatalogColumnPlacement> pkPlacements = catalog.getColumnPlacements( pkColumn.id );
            for ( CatalogColumnPlacement placement : pkPlacements ) {
                Store store = StoreManager.getInstance().getStore( placement.storeId );
                p.addStore( new Placement.Store(
                        store,
                        catalog.getColumnPlacementsOnStore( store.getStoreId(), table.id ),
                        catalog.getPartitionsIndexOnDataPlacement( placement.storeId, placement.tableId ),
                        table.numPartitions,
                        table.partitionType ) );
=======
            Placement p = new Placement();
            for ( CatalogAdapter catalogAdapter : catalog.getAdapters() ) {
                Adapter adapter = AdapterManager.getInstance().getAdapter( catalogAdapter.id );
                List<CatalogColumnPlacement> placements = catalog.getColumnPlacementsOnAdapter( catalogAdapter.id, table.id );
                p.addAdapter( new Placement.Store( adapter.getUniqueName(), adapter.getAdapterName(), placements ) );
>>>>>>> 4f68b18c
            }
            return p;
        } catch ( UnknownTableException | UnknownDatabaseException | UnknownSchemaException e ) {
            log.error( "Caught exception while getting placements", e );
            return new Placement( e );
        }
    }


    /**
     * Add or drop a data placement.
     * Parameter of type models.Index: index name corresponds to storeUniqueName
     * Index method: either 'ADD' or 'DROP'
     */
    Result addDropPlacement( final Request req, final Response res ) {
        Index index = gson.fromJson( req.body(), Index.class );
        if ( !index.getMethod().equalsIgnoreCase( "ADD" ) && !index.getMethod().equalsIgnoreCase( "DROP" ) && !index.getMethod().equalsIgnoreCase( "MODIFY" ) ) {
            return new Result( "Invalid request" );
        }
        StringJoiner columnJoiner = new StringJoiner( ",", "(", ")" );
        int counter = 0;
        if ( !index.getMethod().equalsIgnoreCase( "DROP" ) ) {
            for ( String col : index.getColumns() ) {
                columnJoiner.add( "\"" + col + "\"" );
                counter++;
            }
        }
        String columnListStr = counter > 0 ? columnJoiner.toString() : "";
        String query = String.format(
                "ALTER TABLE \"%s\".\"%s\" %s PLACEMENT %s ON STORE \"%s\"",
                index.getSchema(),
                index.getTable(),
                index.getMethod().toUpperCase(),
                columnListStr,
                index.getStoreUniqueName() );
        Transaction transaction = getTransaction();
        int affectedRows;
        try {
            affectedRows = executeSqlUpdate( transaction, query );
            transaction.commit();
        } catch ( QueryExecutionException | TransactionException e ) {
            try {
                transaction.rollback();
            } catch ( TransactionException ex ) {
                log.error( "Could not rollback", ex );
            }
            return new Result( e );
        }
        return new Result( new Debug().setAffectedRows( affectedRows ) );
    }


    String getPartitionTypes( final Request req, final Response res ) {
        return gson.toJson( PartitionType.values(), PartitionType[].class );
    }


    Result partitionTable( final Request req, final Response res ) {
        PartitioningRequest request = gson.fromJson( req.body(), PartitioningRequest.class );
        String query = String.format( "ALTER TABLE \"%s\".\"%s\" PARTITION BY %s (\"%s\") PARTITIONS %d ", request.schemaName, request.tableName, request.method, request.column, request.numPartitions );
        Transaction trx = getTransaction();
        try {
            int i = executeSqlUpdate( trx, query );
            trx.commit();
            return new Result( new Debug().setAffectedRows( i ) );
        } catch ( QueryExecutionException | TransactionException e ) {
            log.error( "Could not partition table", e );
            try {
                trx.rollback();
            } catch ( TransactionException ex ) {
                log.error( "Could not rollback", ex );
            }
            return new Result( e ).setInfo( new Debug().setGeneratedQuery( query ) );
        }
    }


    Result mergePartitions( final Request req, final Response res ) {
        PartitioningRequest request = gson.fromJson( req.body(), PartitioningRequest.class );
        String query = String.format( "ALTER TABLE \"%s\".\"%s\" MERGE PARTITIONS", request.schemaName, request.tableName );
        Transaction trx = getTransaction();
        try {
            int i = executeSqlUpdate( trx, query );
            trx.commit();
            return new Result( new Debug().setAffectedRows( i ) );
        } catch ( QueryExecutionException | TransactionException e ) {
            log.error( "Could not merge partitions", e );
            try {
                trx.rollback();
            } catch ( TransactionException ex ) {
                log.error( "Could not rollback", ex );
            }
            return new Result( e ).setInfo( new Debug().setGeneratedQuery( query ) );
        }
    }


    Result modifyPartitions( final Request req, final Response res ) {
        ModifyPartitionRequest request = gson.fromJson( req.body(), ModifyPartitionRequest.class );
        StringJoiner partitions = new StringJoiner( "," );
        for ( String partition : request.partitions ) {
            partitions.add( "\"" + partition + "\"" );
        }
        String query = String.format( "ALTER TABLE \"%s\".\"%s\" MODIFY PARTITIONS(%s) ON STORE %s", request.schemaName, request.tableName, partitions.toString(), request.storeUniqueName );
        Transaction trx = getTransaction();
        try {
            int i = executeSqlUpdate( trx, query );
            trx.commit();
            return new Result( new Debug().setAffectedRows( i ).setGeneratedQuery( query ) );
        } catch ( QueryExecutionException | TransactionException e ) {
            log.error( "Could not modify partitions", e );
            try {
                trx.rollback();
            } catch ( TransactionException ex ) {
                log.error( "Could not rollback", ex );
            }
            return new Result( e ).setInfo( new Debug().setGeneratedQuery( query ) );
        }
    }


    /**
     * Get deployed data stores
     */
    String getStores( final Request req, final Response res ) {
        ImmutableMap<String, DataStore> stores = AdapterManager.getInstance().getStores();
        DataStore[] out = stores.values().toArray( new DataStore[0] );
        return adapterSerializer().toJson( out, DataStore[].class );
    }


    private Gson adapterSerializer() {
        //see https://futurestud.io/tutorials/gson-advanced-custom-serialization-part-1
        JsonSerializer<DataStore> storeSerializer = ( src, typeOfSrc, context ) -> {
            List<AdapterSetting> adapterSettings = new ArrayList<>();
            for ( AdapterSetting s : src.getAvailableSettings() ) {
                for ( String current : src.getCurrentSettings().keySet() ) {
                    if ( s.name.equals( current ) ) {
                        adapterSettings.add( s );
                    }
                }
            }

            JsonObject jsonStore = new JsonObject();
            jsonStore.addProperty( "adapterId", src.getAdapterId() );
            jsonStore.addProperty( "uniqueName", src.getUniqueName() );
            jsonStore.add( "adapterSettings", context.serialize( adapterSettings ) );
            jsonStore.add( "currentSettings", context.serialize( src.getCurrentSettings() ) );
            jsonStore.addProperty( "adapterName", src.getAdapterName() );
            jsonStore.addProperty( "type", src.getClass().getCanonicalName() );
            jsonStore.add( "persistent", context.serialize( src.isPersistent() ) );
            jsonStore.add( "availableIndexMethods", context.serialize( src.getAvailableIndexMethods() ) );
            return jsonStore;
        };
        JsonSerializer<DataSource> sourceSerializer = ( src, typeOfSrc, context ) -> {
            List<AdapterSetting> adapterSettings = new ArrayList<>();
            for ( AdapterSetting s : src.getAvailableSettings() ) {
                for ( String current : src.getCurrentSettings().keySet() ) {
                    if ( s.name.equals( current ) ) {
                        adapterSettings.add( s );
                    }
                }
            }

            JsonObject jsonSource = new JsonObject();
            jsonSource.addProperty( "adapterId", src.getAdapterId() );
            jsonSource.addProperty( "uniqueName", src.getUniqueName() );
            jsonSource.addProperty( "adapterName", src.getAdapterName() );
            jsonSource.add( "adapterSettings", context.serialize( adapterSettings ) );
            jsonSource.add( "currentSettings", context.serialize( src.getCurrentSettings() ) );
            jsonSource.add( "dataReadOnly", context.serialize( src.isDataReadOnly() ) );
            jsonSource.addProperty( "type", src.getClass().getCanonicalName() );
            return jsonSource;
        };
        return new GsonBuilder().registerTypeAdapter( DataStore.class, storeSerializer ).registerTypeAdapter( DataSource.class, sourceSerializer ).create();
    }


    /**
     * Get the available stores on which a new index can be placed. 'Polypheny-DB' is part of the list, if polystore-indexes are enabled
     */
    String getAvailableStoresForIndexes( final Request req, final Response res ) {
        Index index = gson.fromJson( req.body(), Index.class );
        Placement dataPlacements = getPlacements( index );
        ImmutableMap<String, DataStore> stores = AdapterManager.getInstance().getStores();
        List<DataStore> filteredStores = stores.values().stream().filter( ( s ) -> {
            if ( s.getAvailableIndexMethods() == null || s.getAvailableIndexMethods().size() == 0 ) {
                return false;
            }
            if ( dataPlacements.stores.stream().noneMatch( ( dp ) -> dp.uniqueName.equals( s.getUniqueName() ) ) ) {
                return false;
            }
            return true;
        } ).collect( Collectors.toList() );
        //see https://stackoverflow.com/questions/18857884/how-to-convert-arraylist-of-custom-class-to-jsonarray-in-java
        Gson storeSerializer = adapterSerializer();
        JsonArray jsonArray = storeSerializer.toJsonTree( filteredStores.toArray( new DataStore[0] ) ).getAsJsonArray();
        if ( RuntimeConfig.POLYSTORE_INDEXES_ENABLED.getBoolean() ) {
            JsonObject pdbFakeStore = new JsonObject();
            pdbFakeStore.addProperty( "uniqueName", "Polypheny-DB" );
            pdbFakeStore.add( "availableIndexMethods", storeSerializer.toJsonTree( IndexManager.getAvailableIndexMethods() ) );
            jsonArray.add( pdbFakeStore );
        }
        return storeSerializer.toJson( jsonArray );
    }


    /**
     * Update the settings of an adapter
     */
    Adapter updateAdapterSettings( final Request req, final Response res ) {
        //see https://stackoverflow.com/questions/16872492/gson-and-abstract-superclasses-deserialization-issue
        JsonDeserializer<Adapter> storeDeserializer = ( json, typeOfT, context ) -> {
            JsonObject jsonObject = json.getAsJsonObject();
            String type = jsonObject.get( "type" ).getAsString();
            try {
                return context.deserialize( jsonObject, Class.forName( type ) );
            } catch ( ClassNotFoundException cnfe ) {
                throw new JsonParseException( "Unknown element type: " + type, cnfe );
            }
        };
        Gson adapterGson = new GsonBuilder().registerTypeAdapter( Adapter.class, storeDeserializer ).create();
        Adapter adapter = adapterGson.fromJson( req.body(), Adapter.class );
        if ( adapter instanceof DataStore ) {
            AdapterManager.getInstance().getStore( adapter.getAdapterId() ).updateSettings( adapter.getCurrentSettings() );
        } else if ( adapter instanceof DataSource ) {
            AdapterManager.getInstance().getSource( adapter.getAdapterId() ).updateSettings( adapter.getCurrentSettings() );
        }
        return adapter;
    }

    /**
     * Get available adapters
     */
    private String getAvailableAdapters( AdapterType adapterType ) {
        JsonSerializer<AdapterInformation> adapterSerializer = ( src, typeOfSrc, context ) -> {
            JsonObject jsonStore = new JsonObject();
            jsonStore.addProperty( "name", src.name );
            jsonStore.addProperty( "description", src.description );
            jsonStore.addProperty( "clazz", src.clazz.getCanonicalName() );
            jsonStore.add( "adapterSettings", context.serialize( src.settings ) );
            return jsonStore;
        };
        Gson adapterGson = new GsonBuilder().registerTypeAdapter( AdapterInformation.class, adapterSerializer ).create();

        List<AdapterInformation> adapters = AdapterManager.getInstance().getAvailableAdapters( adapterType );
        AdapterInformation[] out = adapters.toArray( new AdapterInformation[0] );
        return adapterGson.toJson( out, AdapterInformation[].class );
    }


    String getAvailableStores( final Request req, final Response res ) {
        return getAvailableAdapters( AdapterType.STORE );
    }


    String getAvailableSources( final Request req, final Response res ) {
        return getAvailableAdapters( AdapterType.SOURCE );
    }


    /**
     * Get deployed data sources
     */
    String getSources( final Request req, final Response res ) {
        ImmutableMap<String, DataSource> sources = AdapterManager.getInstance().getSources();
        DataSource[] out = sources.values().toArray( new DataSource[0] );
        return adapterSerializer().toJson( out, DataSource[].class );
    }


    /**
     * Deploy a new adapter
     */
    boolean addAdapter( final Request req, final Response res ) {
        initMultipart( req );
        String body = "";
        Map<String, InputStream> inputStreams = new HashMap<>();
        try {
            for ( Part part : req.raw().getParts() ) {
                if ( part.getName().equals( "body" ) ) {
                    body = new BufferedReader( new InputStreamReader( req.raw().getPart( "body" ).getInputStream(), StandardCharsets.UTF_8 ) ).lines().collect( Collectors.joining( System.lineSeparator() ) );
                } else {
                    inputStreams.put( part.getName(), part.getInputStream() );
                }
            }
        } catch ( ServletException | IOException e ) {
            log.error( "Could not get form data to add a new Adapter", e );
            return false;
        }
        GsonBuilder gsonBuilder = new GsonBuilder().registerTypeAdapter( AdapterSetting.class, new AdapterSettingDeserializer() );
        AdapterModel a = gsonBuilder.create().fromJson( body, AdapterModel.class );
        Map<String, String> settings = new HashMap<>();
        for ( Entry<String, AdapterSetting> entry : a.settings.entrySet() ) {
            if ( entry.getValue() instanceof AdapterSettingDirectory ) {
                AdapterSettingDirectory setting = ((AdapterSettingDirectory) entry.getValue());
                for ( String fileName : setting.fileNames ) {
                    setting.inputStreams.put( fileName, inputStreams.get( fileName ) );
                }
                File path = FileSystemManager.getInstance().registerNewFolder( "data/csv/" + a.uniqueName );
                for ( Entry<String, InputStream> is : setting.inputStreams.entrySet() ) {
                    try {
                        File file = new File( path, is.getKey() );
                        FileUtils.copyInputStreamToFile( is.getValue(), file );
                    } catch ( IOException e ) {
                        throw new RuntimeException( e );
                    }
                }
                setting.setDirectory( path.getAbsolutePath() );
                settings.put( entry.getKey(), entry.getValue().getValue() );
            } else {
                settings.put( entry.getKey(), entry.getValue().getValue() );
            }
        }

        String query = String.format( "ALTER ADAPTERS ADD \"%s\" USING '%s' WITH '%s'", a.uniqueName, a.clazzName, gson.toJson( settings ) );
        Transaction transaction = getTransaction();
        try {
            executeSqlUpdate( transaction, query );
            transaction.commit();
            return true;
        } catch ( TransactionException | QueryExecutionException e ) {
            log.error( "Could not deploy data store", e );
            return false;
        }
    }


    /**
     * Remove an existing store or source
     */
    Result removeAdapter( final Request req, final Response res ) {
        String uniqueName = req.body();
        String query = String.format( "ALTER ADAPTERS DROP \"%s\"", uniqueName );
        Transaction transaction = getTransaction();
        try {
            int a = executeSqlUpdate( transaction, query );
            transaction.commit();
            return new Result( new Debug().setAffectedRows( a ) );
        } catch ( TransactionException | QueryExecutionException e ) {
            log.error( "Could not remove store {}", req.body(), e );
            return new Result( e );
        }
    }


    String getQueryInterfaces( final Request req, final Response res ) {
        QueryInterfaceManager qim = QueryInterfaceManager.getInstance();
        ImmutableMap<String, QueryInterface> queryInterfaces = qim.getQueryInterfaces();
        List<QueryInterfaceModel> qIs = new ArrayList<>();
        for ( QueryInterface i : queryInterfaces.values() ) {
            qIs.add( new QueryInterfaceModel( i ) );
        }
        return gson.toJson( qIs.toArray( new QueryInterfaceModel[0] ), QueryInterfaceModel[].class );
    }


    String getAvailableQueryInterfaces( final Request req, final Response res ) {
        QueryInterfaceManager qim = QueryInterfaceManager.getInstance();
        List<QueryInterfaceInformation> interfaces = qim.getAvailableQueryInterfaceTypes();
        return QueryInterfaceInformation.toJson( interfaces.toArray( new QueryInterfaceInformation[0] ) );
    }


    Result addQueryInterface( final Request req, final Response res ) {
        QueryInterfaceManager qim = QueryInterfaceManager.getInstance();
        QueryInterfaceInformationRequest request = gson.fromJson( req.body(), QueryInterfaceInformationRequest.class );
        try {
            qim.addQueryInterface( catalog, request.clazzName, request.uniqueName, request.currentSettings );
            return new Result( new Debug().setAffectedRows( 1 ) );
        } catch ( RuntimeException e ) {
            log.error( "Exception while deploying query interface", e );
            return new Result( e );
        }
    }


    Result updateQueryInterfaceSettings( final Request req, final Response res ) {
        QueryInterfaceModel request = gson.fromJson( req.body(), QueryInterfaceModel.class );
        QueryInterfaceManager qim = QueryInterfaceManager.getInstance();
        try {
            qim.getQueryInterface( request.uniqueName ).updateSettings( request.currentSettings );
            return new Result( new Debug().setAffectedRows( 1 ) );
        } catch ( Exception e ) {
            return new Result( e );
        }
    }


    Result removeQueryInterface( final Request req, final Response res ) {
        String uniqueName = req.body();
        QueryInterfaceManager qim = QueryInterfaceManager.getInstance();
        try {
            qim.removeQueryInterface( catalog, uniqueName );
            return new Result( new Debug().setAffectedRows( 1 ) );
        } catch ( RuntimeException e ) {
            return new Result( e );
        }
    }


    /**
     * Get the required information for the uml view: Foreign keys, Tables with its columns
     */
    Uml getUml( final Request req, final Response res ) {
        EditTableRequest request = this.gson.fromJson( req.body(), EditTableRequest.class );
        ArrayList<ForeignKey> fKeys = new ArrayList<>();
        ArrayList<DbTable> tables = new ArrayList<>();

        List<CatalogTable> catalogTables = catalog.getTables( new Catalog.Pattern( databaseName ), new Catalog.Pattern( request.schema ), null );
        for ( CatalogTable catalogTable : catalogTables ) {
            if ( catalogTable.tableType == TableType.TABLE ) {
                // get foreign keys
                List<CatalogForeignKey> foreignKeys = catalog.getForeignKeys( catalogTable.id );
                for ( CatalogForeignKey catalogForeignKey : foreignKeys ) {
                    for ( int i = 0; i < catalogForeignKey.getReferencedKeyColumnNames().size(); i++ ) {
                        fKeys.add( ForeignKey.builder()
                                .pkTableSchema( catalogForeignKey.getReferencedKeySchemaName() )
                                .pkTableName( catalogForeignKey.getReferencedKeyTableName() )
                                .pkColumnName( catalogForeignKey.getReferencedKeyColumnNames().get( i ) )
                                .fkTableSchema( catalogForeignKey.getSchemaName() )
                                .fkTableName( catalogForeignKey.getTableName() )
                                .fkColumnName( catalogForeignKey.getColumnNames().get( i ) )
                                .fkName( catalogForeignKey.name )
                                .pkName( "" ) // TODO
                                .build() );
                    }
                }

                // get tables with its columns
                DbTable table = new DbTable( catalogTable.name, catalogTable.getSchemaName(), catalogTable.modifiable, catalogTable.tableType );
                for ( String columnName : catalogTable.getColumnNames() ) {
                    table.addColumn( new DbColumn( columnName ) );
                }

                // get primary key with its columns
                if ( catalogTable.primaryKey != null ) {
                    CatalogPrimaryKey catalogPrimaryKey = catalog.getPrimaryKey( catalogTable.primaryKey );
                    for ( String columnName : catalogPrimaryKey.getColumnNames() ) {
                        table.addPrimaryKeyField( columnName );
                    }
                }

                // get unique constraints
                List<CatalogConstraint> catalogConstraints = catalog.getConstraints( catalogTable.id );
                for ( CatalogConstraint catalogConstraint : catalogConstraints ) {
                    if ( catalogConstraint.type == ConstraintType.UNIQUE ) {
                        // TODO: unique constraints can be over multiple columns.
                        if ( catalogConstraint.key.getColumnNames().size() == 1 &&
                                catalogConstraint.key.getSchemaName().equals( table.getSchema() ) &&
                                catalogConstraint.key.getTableName().equals( table.getTableName() ) ) {
                            table.addUniqueColumn( catalogConstraint.key.getColumnNames().get( 0 ) );
                        }
                        // table.addUnique( new ArrayList<>( catalogConstraint.key.columnNames ));
                    }
                }

                // get unique indexes
                List<CatalogIndex> catalogIndexes = catalog.getIndexes( catalogTable.id, true );
                for ( CatalogIndex catalogIndex : catalogIndexes ) {
                    // TODO: unique indexes can be over multiple columns.
                    if ( catalogIndex.key.getColumnNames().size() == 1 &&
                            catalogIndex.key.getSchemaName().equals( table.getSchema() ) &&
                            catalogIndex.key.getTableName().equals( table.getTableName() ) ) {
                        table.addUniqueColumn( catalogIndex.key.getColumnNames().get( 0 ) );
                    }
                    // table.addUnique( new ArrayList<>( catalogIndex.key.columnNames ));
                }

                tables.add( table );
            }
        }

        return new Uml( tables, fKeys );
    }


    /**
     * Add foreign key
     */
    Result addForeignKey( final Request req, final Response res ) {
        ForeignKey fk = this.gson.fromJson( req.body(), ForeignKey.class );
        Transaction transaction = getTransaction();

        String[] t = fk.getFkTableName().split( "\\." );
        String fkTable = String.format( "\"%s\".\"%s\"", t[0], t[1] );
        t = fk.getPkTableName().split( "\\." );
        String pkTable = String.format( "\"%s\".\"%s\"", t[0], t[1] );

        Result result;
        try {
            String sql = String.format( "ALTER TABLE %s ADD CONSTRAINT \"%s\" FOREIGN KEY (\"%s\") REFERENCES %s(\"%s\") ON UPDATE %s ON DELETE %s",
                    fkTable, fk.getFkName(), fk.getFkColumnName(), pkTable, fk.getPkColumnName(), fk.getUpdate(), fk.getDelete() );
            executeSqlUpdate( transaction, sql );
            transaction.commit();
            result = new Result( new Debug().setAffectedRows( 1 ) );
        } catch ( QueryExecutionException | TransactionException e ) {
            log.error( "Caught exception while adding a foreign key", e );
            result = new Result( e );
            try {
                transaction.rollback();
            } catch ( TransactionException ex ) {
                log.error( "Could not rollback", ex );
            }
        }
        return result;
    }


    /**
     * Execute a logical plan coming from the Web-Ui plan builder
     */
    Result executeRelAlg( final RelAlgRequest request, Session session ) {

        Transaction transaction = getTransaction( true );
        transaction.getQueryAnalyzer().setSession( session );
        Statement statement = transaction.createStatement();

        InformationManager im = transaction.getQueryAnalyzer().observe( this );
        im.addPage( new InformationPage( "Query analysis" ) );

        RelNode result;
        try {
            result = QueryPlanBuilder.buildFromTree( request.topNode, statement );
        } catch ( Exception e ) {
            log.error( "Caught exception while building the plan builder tree", e );
            return new Result( e );
        }

        // Wrap RelNode into a RelRoot
        final RelDataType rowType = result.getRowType();
        final List<Pair<Integer, String>> fields = Pair.zip( ImmutableIntList.identity( rowType.getFieldCount() ), rowType.getFieldNames() );
        final RelCollation collation =
                result instanceof Sort
                        ? ((Sort) result).collation
                        : RelCollations.EMPTY;
        RelRoot root = new RelRoot( result, result.getRowType(), SqlKind.SELECT, fields, collation );

        // Prepare
        PolyphenyDbSignature signature = statement.getQueryProcessor().prepareQuery( root );

        List<List<Object>> rows;
        try {
            @SuppressWarnings("unchecked") final Iterable<Object> iterable = signature.enumerable( statement.getDataContext() );
            Iterator<Object> iterator = iterable.iterator();
            StopWatch stopWatch = new StopWatch();
            stopWatch.start();
            rows = MetaImpl.collect( signature.cursorFactory, LimitIterator.of( iterator, getPageSize() ), new ArrayList<>() );
            stopWatch.stop();
            signature.getExecutionTimeMonitor().setExecutionTime( stopWatch.getNanoTime() );
        } catch ( Exception e ) {
            log.error( "Caught exception while iterating the plan builder tree", e );
            return new Result( e );
        }

        DbColumn[] header = new DbColumn[signature.columns.size()];
        int counter = 0;
        for ( ColumnMetaData col : signature.columns ) {
            header[counter++] = new DbColumn( col.columnName,
                    col.type.name,
                    col.nullable == ResultSetMetaData.columnNullable,
                    col.displaySize,
                    null,
                    null );
        }

        ArrayList<String[]> data = computeResultData( rows, Arrays.asList( header ), statement.getTransaction() );

        try {
            transaction.commit();
        } catch ( TransactionException e ) {
            log.error( "Caught exception while committing the plan builder tree", e );
            throw new RuntimeException( e );
        }

        return new Result( header, data.toArray( new String[0][] ) ).setXid( transaction.getXid().toString() );
    }


    /**
     * Create or drop a schema
     */
    Result schemaRequest( final Request req, final Response res ) {
        Schema schema = this.gson.fromJson( req.body(), Schema.class );
        Transaction transaction = getTransaction();

        // create schema
        if ( schema.isCreate() && !schema.isDrop() ) {
            StringBuilder query = new StringBuilder( "CREATE SCHEMA " );
            query.append( "\"" ).append( schema.getName() ).append( "\"" );
            if ( schema.getAuthorization() != null && !schema.getAuthorization().equals( "" ) ) {
                query.append( " AUTHORIZATION " ).append( schema.getAuthorization() );
            }
            try {
                int rows = executeSqlUpdate( transaction, query.toString() );
                transaction.commit();
                return new Result( new Debug().setAffectedRows( rows ) );
            } catch ( QueryExecutionException | TransactionException e ) {
                log.error( "Caught exception while creating a schema", e );
                try {
                    transaction.rollback();
                } catch ( TransactionException ex ) {
                    log.error( "Could not rollback", ex );
                }
                return new Result( e );
            }
        }
        // drop schema
        else if ( !schema.isCreate() && schema.isDrop() ) {
            StringBuilder query = new StringBuilder( "DROP SCHEMA " );
            query.append( "\"" ).append( schema.getName() ).append( "\"" );
            if ( schema.isCascade() ) {
                query.append( " CASCADE" );
            }
            try {
                int rows = executeSqlUpdate( transaction, query.toString() );
                transaction.commit();
                return new Result( new Debug().setAffectedRows( rows ) );
            } catch ( TransactionException | QueryExecutionException e ) {
                log.error( "Caught exception while dropping a schema", e );
                try {
                    transaction.rollback();
                } catch ( TransactionException ex ) {
                    log.error( "Could not rollback", ex );
                }
                return new Result( e );
            }
        } else {
            return new Result( "Neither the field 'create' nor the field 'drop' was set." );
        }
    }


    /**
     * Get all supported data types of the DBMS.
     */
    public String getTypeInfo( final Request req, final Response res ) {
        GsonBuilder gsonBuilder = new GsonBuilder().registerTypeAdapter( PolyType.class, PolyType.serializer );
        Gson gson = gsonBuilder.create();
        return gson.toJson( PolyType.availableTypes().toArray( new PolyType[0] ), PolyType[].class );
    }


    /**
     * Get available actions for foreign key constraints
     */
    String[] getForeignKeyActions( Request req, Response res ) {
        ForeignKeyOption[] options = Catalog.ForeignKeyOption.values();
        String[] arr = new String[options.length];
        for ( int i = 0; i < options.length; i++ ) {
            arr[i] = options[i].name();
        }
        return arr;
    }


    /**
     * Send updates to the UI if Information objects in the query analyzer change.
     */
    @Override
    public void observeInfos( final Information info, final String analyzerId, final Session session ) {
        WebSocket.sendMessage( session, info.asJson() );
    }


    /**
     * Send an updated pageList of the query analyzer to the UI.
     */
    @Override
    public void observePageList( final InformationPage[] pages, final String analyzerId, final Session session ) {
        ArrayList<SidebarElement> nodes = new ArrayList<>();
        for ( InformationPage page : pages ) {
            nodes.add( new SidebarElement( page.getId(), page.getName(), analyzerId + "/", page.getIcon() ).setLabel( page.getLabel() ) );
        }
        WebSocket.sendMessage( session, this.gson.toJson( nodes.toArray( new SidebarElement[0] ) ) );
    }


    /**
     * Get the content of an InformationPage of a query analyzer.
     */
    public String getAnalyzerPage( final Request req, final Response res ) {
        String[] params = this.gson.fromJson( req.body(), String[].class );
        return InformationManager.getInstance( params[0] ).getPage( params[1] ).asJson();
    }


    /**
     * Import a dataset from Polypheny-Hub into Polypheny-DB
     */
    HubResult importDataset( final spark.Request req, final spark.Response res ) {
        HubRequest request = this.gson.fromJson( req.body(), HubRequest.class );
        String error = null;

        String randomFileName = UUID.randomUUID().toString();
        final String sysTempDir = System.getProperty( "java.io.tmpdir" );
        final File tempDir = new File( sysTempDir + File.separator + "hub" + File.separator + randomFileName + File.separator );
        if ( !tempDir.mkdirs() ) { // create folder
            log.error( "Unable to create temp folder: {}", tempDir.getAbsolutePath() );
            return new HubResult( "Unable to create temp folder" );
        }

        // see: https://www.baeldung.com/java-download-file
        final File zipFile = new File( tempDir, "import.zip" );
        Transaction transaction = null;
        try (
                BufferedInputStream in = new BufferedInputStream( new URL( request.url ).openStream() );
                FileOutputStream fos = new FileOutputStream( zipFile )
        ) {
            byte[] dataBuffer = new byte[1024];
            int bytesRead;
            while ( (bytesRead = in.read( dataBuffer, 0, 1024 )) != -1 ) {
                fos.write( dataBuffer, 0, bytesRead );
            }

            // extract zip, see https://www.baeldung.com/java-compress-and-uncompress
            dataBuffer = new byte[1024];
            final File extractedFolder = new File( tempDir, "import" );
            if ( !extractedFolder.mkdirs() ) {
                log.error( "Unable to create folder for extracting files: {}", tempDir.getAbsolutePath() );
                return new HubResult( "Unable to create folder for extracting files" );
            }
            try ( ZipInputStream zis = new ZipInputStream( new FileInputStream( zipFile ) ) ) {
                ZipEntry zipEntry = zis.getNextEntry();
                while ( zipEntry != null ) {
                    File newFile = new File( extractedFolder, zipEntry.getName() );
                    try ( FileOutputStream fosEntry = new FileOutputStream( newFile ) ) {
                        int len;
                        while ( (len = zis.read( dataBuffer )) > 0 ) {
                            fosEntry.write( dataBuffer, 0, len );
                        }
                    }
                    zipEntry = zis.getNextEntry();
                }
            }

            // delete .zip after unzipping
            if ( !zipFile.delete() ) {
                log.error( "Unable to delete zip file: {}", zipFile.getAbsolutePath() );
            }

            transaction = getTransaction();

            Status status = new Status( "tableImport", request.tables.size() );
            int ithTable = 0;
            for ( TableMapping m : request.tables.values() ) {
                //create table from json
                Path jsonPath = Paths.get( new File( extractedFolder, m.initialName + ".json" ).getPath() );
                String json = new String( Files.readAllBytes( jsonPath ), StandardCharsets.UTF_8 );
                JsonTable table = gson.fromJson( json, JsonTable.class );
                String newName = m.newName != null ? m.newName : table.tableName;
                assert (table.tableName.equals( m.initialName ));
                HubResult createdTableError = createTableFromJson( json, newName, request, transaction );
                if ( createdTableError != null ) {
                    transaction.rollback();
                    return createdTableError;
                    //todo check
                }
                // import data from .csv file
                importCsvFile( m.initialName + ".csv", table, transaction, extractedFolder, request, newName, status, ithTable++ );
            }

            transaction.commit();

        } catch ( IOException | TransactionException e ) {
            log.error( "Could not import dataset", e );
            error = "Could not import dataset" + e.getMessage();
            if ( transaction != null ) {
                try {
                    transaction.rollback();
                } catch ( TransactionException ex ) {
                    log.error( "Caught exception while rolling back transaction", e );
                }
            }
        } catch ( QueryExecutionException e ) {
            log.error( "Could not create table from imported json file", e );
            error = "Could not create table from imported json file" + e.getMessage();
            if ( transaction != null ) {
                try {
                    transaction.rollback();
                } catch ( TransactionException ex ) {
                    log.error( "Caught exception while rolling back transaction", e );
                }
            }
            //} catch ( CsvValidationException | GenericCatalogException e ) {
        } finally {
            // delete temp folder
            if ( !deleteDirectory( tempDir ) ) {
                log.error( "Unable to delete temp folder: {}", tempDir.getAbsolutePath() );
            }
        }

        if ( error != null ) {
            return new HubResult( error );
        } else {
            return new HubResult().setMessage( String.format( "Imported dataset into table %s on store %s", request.schema, request.store ) );
        }
    }


    private HubResult createTableFromJson( final String json, final String newName, final HubRequest request, final Transaction transaction ) throws QueryExecutionException {
        // create table from .json file
        List<CatalogTable> tablesInSchema = catalog.getTables( new Catalog.Pattern( this.databaseName ), new Catalog.Pattern( request.schema ), null );
        int tableAlreadyExists = (int) tablesInSchema.stream().filter( t -> t.name.equals( newName ) ).count();
        if ( tableAlreadyExists > 0 ) {
            return new HubResult( String.format( "Cannot import the dataset since the schema '%s' already contains a table with the name '%s'", request.schema, newName ) );
        }

        String createTable = SchemaToJsonMapper.getCreateTableStatementFromJson( json, request.createPks, request.defaultValues, request.schema, newName, request.store );
        executeSqlUpdate( transaction, createTable );
        return null;
    }


    private void importCsvFile( final String csvFileName, final JsonTable table, final Transaction transaction, final File extractedFolder, final HubRequest request, final String tableName, final Status status, final int ithTable ) throws IOException, QueryExecutionException {
        StringJoiner columnJoiner = new StringJoiner( ",", "(", ")" );
        for ( JsonColumn col : table.getColumns() ) {
            columnJoiner.add( "\"" + col.columnName + "\"" );
        }
        String columns = columnJoiner.toString();
        StringJoiner valueJoiner = new StringJoiner( ",", "VALUES", "" );
        StringJoiner rowJoiner;

        //see https://www.callicoder.com/java-read-write-csv-file-opencsv/

        final int BATCH_SIZE = RuntimeConfig.HUB_IMPORT_BATCH_SIZE.getInteger();
        long csvCounter = 0;
        try (
                Reader reader = new BufferedReader( new FileReader( new File( extractedFolder, csvFileName ) ) );
                CSVReader csvReader = new CSVReader( reader )
        ) {
            long lineCount = Files.lines( new File( extractedFolder, csvFileName ).toPath() ).count();
            String[] nextRecord;
            while ( (nextRecord = csvReader.readNext()) != null ) {
                rowJoiner = new StringJoiner( ",", "(", ")" );
                for ( int i = 0; i < table.getColumns().size(); i++ ) {
                    if ( PolyType.get( table.getColumns().get( i ).type ).getFamily() == PolyTypeFamily.CHARACTER ) {
                        rowJoiner.add( "'" + StringEscapeUtils.escapeSql( nextRecord[i] ) + "'" );
                    } else if ( PolyType.get( table.getColumns().get( i ).type ) == PolyType.DATE ) {
                        rowJoiner.add( "date '" + StringEscapeUtils.escapeSql( nextRecord[i] ) + "'" );
                    } else if ( PolyType.get( table.getColumns().get( i ).type ) == PolyType.TIME ) {
                        rowJoiner.add( "time '" + StringEscapeUtils.escapeSql( nextRecord[i] ) + "'" );
                    } else if ( PolyType.get( table.getColumns().get( i ).type ) == PolyType.TIMESTAMP ) {
                        rowJoiner.add( "timestamp '" + StringEscapeUtils.escapeSql( nextRecord[i] ) + "'" );
                    } else {
                        rowJoiner.add( nextRecord[i] );
                    }
                }
                valueJoiner.add( rowJoiner.toString() );
                csvCounter++;
                if ( csvCounter % BATCH_SIZE == 0 && csvCounter != 0 ) {
                    String insertQuery = String.format( "INSERT INTO \"%s\".\"%s\" %s %s", request.schema, tableName, columns, valueJoiner.toString() );
                    executeSqlUpdate( transaction, insertQuery );
                    valueJoiner = new StringJoiner( ",", "VALUES", "" );
                    status.setStatus( csvCounter, lineCount, ithTable );
                    WebSocket.broadcast( gson.toJson( status, Status.class ) );
                }
            }
            if ( csvCounter % BATCH_SIZE != 0 ) {
                String insertQuery = String.format( "INSERT INTO \"%s\".\"%s\" %s %s", request.schema, tableName, columns, valueJoiner.toString() );
                executeSqlUpdate( transaction, insertQuery );
                status.setStatus( csvCounter, lineCount, ithTable );
                WebSocket.broadcast( gson.toJson( status, Status.class ) );
            }
        }
    }


    /**
     * Export a table into a .zip consisting of a json file containing information of the table and columns and a csv files with the data
     */
    Result exportTable( final Request req, final Response res ) {
        HubRequest request = gson.fromJson( req.body(), HubRequest.class );
        Transaction transaction = getTransaction( false );
        Statement statement = transaction.createStatement();
        HubMeta metaData = new HubMeta( request.schema );

        String randomFileName = UUID.randomUUID().toString();
        final Charset charset = StandardCharsets.UTF_8;
        final String sysTempDir = System.getProperty( "java.io.tmpdir" );
        final File tempDir = new File( sysTempDir + File.separator + "hub" + File.separator + randomFileName + File.separator );
        if ( !tempDir.mkdirs() ) { // create folder
            log.error( "Unable to create temp folder: {}", tempDir.getAbsolutePath() );
            return new Result( "Unable to create temp folder" );
        }
        File tableFile;
        File catalogFile;
        ArrayList<File> tableFiles = new ArrayList<>();
        ArrayList<File> catalogFiles = new ArrayList<>();
        final int BATCH_SIZE = RuntimeConfig.HUB_IMPORT_BATCH_SIZE.getInteger();
        int ithTable = 0;
        Status status = new Status( "tableExport", request.tables.size() );
        try {
            for ( TableMapping table : request.tables.values() ) {
                tableFile = new File( tempDir, table.initialName + ".csv" );
                catalogFile = new File( tempDir, table.initialName + ".json" );
                tableFiles.add( tableFile );
                catalogFiles.add( catalogFile );
                OutputStreamWriter catalogWriter = new OutputStreamWriter( new FileOutputStream( catalogFile ), charset );
                FileOutputStream tableStream = new FileOutputStream( tableFile );
                log.info( String.format( "Exporting %s.%s", request.schema, table.initialName ) );
                CatalogTable catalogTable = catalog.getTable( this.databaseName, request.schema, table.initialName );

                catalogWriter.write( SchemaToJsonMapper.exportTableDefinitionAsJson( catalogTable, request.createPks, request.defaultValues ) );
                catalogWriter.flush();
                catalogWriter.close();

                String query = String.format( "SELECT * FROM \"%s\".\"%s\"", request.schema, table.initialName );
                // TODO use iterator instead of Result
                Result tableData = executeSqlSelect( statement, new UIRequest(), query, true );

                int totalRows = tableData.getData().length;
                int counter = 0;
                for ( String[] row : tableData.getData() ) {
                    int cols = row.length;
                    for ( int i = 0; i < cols; i++ ) {
                        if ( row[i].contains( "\n" ) ) {
                            String line = String.format( "\"%s\"", row[i] );
                            tableStream.write( line.getBytes( charset ) );
                        } else {
                            tableStream.write( row[i].getBytes( charset ) );
                        }
                        if ( i != cols - 1 ) {
                            tableStream.write( ",".getBytes( charset ) );
                        } else {
                            tableStream.write( "\n".getBytes( charset ) );
                        }
                    }
                    counter++;
                    if ( counter % BATCH_SIZE == 0 ) {
                        status.setStatus( counter, totalRows, ithTable );
                        WebSocket.broadcast( gson.toJson( status, Status.class ) );
                    }
                }
                status.setStatus( counter, totalRows, ithTable );
                WebSocket.broadcast( gson.toJson( status, Status.class ) );
                tableStream.flush();
                tableStream.close();
                metaData.addTable( table.initialName, counter );
                ithTable++;
            }
            status.complete();

            File zipFile = new File( tempDir, "table.zip" );
            FileOutputStream zipStream = new FileOutputStream( zipFile );
            //from https://www.baeldung.com/java-compress-and-uncompress
            ArrayList<File> allFiles = new ArrayList<>( tableFiles );
            allFiles.addAll( catalogFiles );
            try ( ZipOutputStream zipOut = new ZipOutputStream( zipStream, charset ) ) {
                for ( File fileToZip : allFiles ) {
                    try ( FileInputStream fis = new FileInputStream( fileToZip ) ) {
                        ZipEntry zipEntry = new ZipEntry( fileToZip.getName() );
                        zipOut.putNextEntry( zipEntry );

                        byte[] bytes = new byte[1024];
                        int length;
                        while ( (length = fis.read( bytes )) >= 0 ) {
                            zipOut.write( bytes, 0, length );
                        }
                    }
                }
                zipOut.finish();
            }
            zipStream.close();

            metaData.setFileSize( zipFile.length() );
            File metaFile = new File( tempDir, "meta.json" );
            FileOutputStream metaOutputStream = new FileOutputStream( metaFile );
            metaOutputStream.write( gson.toJson( metaData, HubMeta.class ).getBytes() );
            metaOutputStream.flush();
            metaOutputStream.close();

            //send file to php backend using Unirest
            HttpResponse<String> jsonResponse = Unirest.post( request.hubLink )
                    .field( "action", "uploadDataset" )
                    .field( "userId", String.valueOf( request.userId ) )
                    .field( "secret", request.secret )
                    .field( "name", request.name )
                    .field( "description", request.description )
                    .field( "pub", String.valueOf( request.pub ) )
                    .field( "dataset", zipFile )
                    .field( "metaData", metaFile )
                    .asString();

            // Get result
            String resultString = jsonResponse.getBody();
            log.info( String.format( "Exported %s.[%s]", request.schema, request.tables.values().stream().map( n -> n.initialName ).collect( Collectors.joining( "," ) ) ) );

            try {
                return gson.fromJson( resultString, Result.class );
            } catch ( JsonSyntaxException e ) {
                return new Result( resultString );
            }
        } catch ( IOException e ) {
            log.error( "Failed to write temporary file", e );
            return new Result( "Failed to write temporary file" );
        } catch ( Exception e ) {
            log.error( "Error while exporting table", e );
            return new Result( "Error while exporting table" );
        } finally {
            // delete temp folder
            if ( !deleteDirectory( tempDir ) ) {
                log.error( "Unable to delete temp folder: {}", tempDir.getAbsolutePath() );
            }
            try {
                transaction.commit();
            } catch ( TransactionException e ) {
                log.error( "Error while fetching table", e );
            }
        }
    }


    String getFile( final Request req, final Response res ) {
        String fileName = req.params( "file" );
        File f = new File( System.getProperty( "user.home" ), ".polypheny/tmp/" + fileName );
        if ( !f.exists() ) {
            res.status( 404 );
            return "";
        }
        ContentInfoUtil util = new ContentInfoUtil();
        ContentInfo info = null;
        try {
            info = util.findMatch( f );
        } catch ( IOException ignored ) {
        }
        if ( info != null && info.getMimeType() != null ) {
            res.header( "Content-Type", info.getMimeType() );
        } else {
            res.header( "Content-Type", "application/octet-stream" );
        }
        if ( info != null && info.getFileExtensions() != null ) {
            res.header( "Content-Disposition", "attachment; filename=" + "file." + info.getFileExtensions()[0] );
        } else {
            res.header( "Content-Disposition", "attachment; filename=" + "file" );
        }
        String range = req.headers( "Range" );
        if ( range != null ) {
            long rangeStart;
            long rangeEnd;
            long fileLength = f.length();
            Pattern pattern = Pattern.compile( "bytes=(\\d*)-(\\d*)" );
            Matcher m = pattern.matcher( range );
            if ( m.find() && m.groupCount() == 2 ) {
                rangeStart = Long.parseLong( m.group( 1 ) );
                String group2 = m.group( 2 );
                //chrome and firefox send "bytes=0-"
                //safari sends "bytes=0-1" to get the file length and then bytes=0-fileLength
                if ( group2 != null && !group2.equals( "" ) ) {
                    rangeEnd = Long.parseLong( group2 );
                } else {
                    rangeEnd = Math.min( rangeStart + 10_000_000L, fileLength - 1 );
                }
                if ( rangeEnd >= fileLength ) {
                    res.status( 416 );//range not satisfiable
                    return "";
                }
            } else {
                res.status( 416 );//range not satisfiable
                return "";
            }
            try {
                //see https://github.com/dessalines/torrenttunes-client/blob/master/src/main/java/com/torrenttunes/client/webservice/Platform.java
                res.header( "Accept-Ranges", "bytes" );
                res.status( 206 );//partial content
                int len = Long.valueOf( rangeEnd - rangeStart ).intValue() + 1;
                res.header( "Content-Range", String.format( "bytes %d-%d/%d", rangeStart, rangeEnd, fileLength ) );
                res.header( "Content-Length", String.valueOf( len ) );

                RandomAccessFile raf = new RandomAccessFile( f, "r" );
                raf.seek( rangeStart );
                ServletOutputStream os = res.raw().getOutputStream();
                byte[] buf = new byte[256];
                while ( len > 0 ) {
                    int read = raf.read( buf, 0, Math.min( buf.length, len ) );
                    os.write( buf, 0, read );
                    len -= read;
                }
                os.flush();
                os.close();
                raf.close();
            } catch ( IOException ignored ) {
                res.status( 500 );
            }
        } else {
            try ( FileInputStream fis = new FileInputStream( f ) ) {
                ServletOutputStream os = res.raw().getOutputStream();
                IOUtils.copyLarge( fis, os );
                os.flush();
                os.close();
            } catch ( IOException ignored ) {
                res.status( 500 );
            }
        }
        return "";
    }

    // -----------------------------------------------------------------------
    //                                Helper
    // -----------------------------------------------------------------------


    /**
     * Execute a select statement with default limit
     */
    private Result executeSqlSelect( final Statement statement, final UIRequest request, final String sqlSelect ) throws QueryExecutionException {
        return executeSqlSelect( statement, request, sqlSelect, false );
    }


    private Result executeSqlSelect( final Statement statement, final UIRequest request, final String sqlSelect, final boolean noLimit ) throws QueryExecutionException {
        PolyphenyDbSignature signature;
        List<List<Object>> rows;
        Iterator<Object> iterator = null;
        boolean hasMoreRows = false;
        try {
            signature = processQuery( statement, sqlSelect );
            final Enumerable enumerable = signature.enumerable( statement.getDataContext() );
            //noinspection unchecked
            iterator = enumerable.iterator();
            StopWatch stopWatch = new StopWatch();
            stopWatch.start();
            if ( noLimit ) {
                rows = MetaImpl.collect( signature.cursorFactory, iterator, new ArrayList<>() );
            } else {
                rows = MetaImpl.collect( signature.cursorFactory, LimitIterator.of( iterator, getPageSize() ), new ArrayList<>() );
            }
            hasMoreRows = iterator.hasNext();
            stopWatch.stop();
            signature.getExecutionTimeMonitor().setExecutionTime( stopWatch.getNanoTime() );
        } catch ( Throwable t ) {
            if ( statement.getTransaction().isAnalyze() ) {
                InformationManager analyzer = statement.getTransaction().getQueryAnalyzer();
                InformationPage exceptionPage = new InformationPage( "Stacktrace" ).fullWidth();
                InformationGroup exceptionGroup = new InformationGroup( exceptionPage.getId(), "Stacktrace" );
                InformationStacktrace exceptionElement = new InformationStacktrace( t, exceptionGroup );
                analyzer.addPage( exceptionPage );
                analyzer.addGroup( exceptionGroup );
                analyzer.registerInformation( exceptionElement );
            }
            if ( iterator != null ) {
                try {
                    ((AutoCloseable) iterator).close();
                } catch ( Exception e ) {
                    log.error( "Exception while closing result iterator", e );
                }
            }
            throw new QueryExecutionException( t );
        }

        try {
            CatalogTable catalogTable = null;
            if ( request.tableId != null ) {
                String[] t = request.tableId.split( "\\." );
                try {
                    catalogTable = catalog.getTable( this.databaseName, t[0], t[1] );
                } catch ( UnknownTableException | UnknownDatabaseException | UnknownSchemaException e ) {
                    log.error( "Caught exception", e );
                }
            }

            ArrayList<DbColumn> header = new ArrayList<>();
            for ( ColumnMetaData metaData : signature.columns ) {
                String columnName = metaData.columnName;

                String filter = "";
                if ( request.filter != null && request.filter.containsKey( columnName ) ) {
                    filter = request.filter.get( columnName );
                }

                SortState sort;
                if ( request.sortState != null && request.sortState.containsKey( columnName ) ) {
                    sort = request.sortState.get( columnName );
                } else {
                    sort = new SortState();
                }

                DbColumn dbCol = new DbColumn(
                        metaData.columnName,
                        metaData.type.name,
                        metaData.nullable == ResultSetMetaData.columnNullable,
                        metaData.displaySize,
                        sort,
                        filter );

                // Get column default values
                if ( catalogTable != null ) {
                    try {
                        if ( catalog.checkIfExistsColumn( catalogTable.id, columnName ) ) {
                            CatalogColumn catalogColumn = catalog.getColumn( catalogTable.id, columnName );
                            if ( catalogColumn.defaultValue != null ) {
                                dbCol.defaultValue = catalogColumn.defaultValue.value;
                            }
                        }
                    } catch ( UnknownColumnException e ) {
                        log.error( "Caught exception", e );
                    }
                }
                header.add( dbCol );
            }

            ArrayList<String[]> data = computeResultData( rows, header, statement.getTransaction() );

            return new Result( header.toArray( new DbColumn[0] ), data.toArray( new String[0][] ) ).setInfo( new Debug().setAffectedRows( data.size() ) ).setHasMoreRows( hasMoreRows );
        } finally {
            try {
                ((AutoCloseable) iterator).close();
            } catch ( Exception e ) {
                log.error( "Exception while closing result iterator", e );
            }
        }
    }


    /**
     * Convert data from a query result to Strings readable in the UI
     *
     * @param rows Rows from the enumerable iterator
     * @param header Header from the UI-ResultSet
     */
    ArrayList<String[]> computeResultData( final List<List<Object>> rows, final List<DbColumn> header, final Transaction transaction ) {
        ArrayList<String[]> data = new ArrayList<>();
        for ( List<Object> row : rows ) {
            String[] temp = new String[row.size()];
            int counter = 0;
            for ( Object o : row ) {
                if ( o == null ) {
                    temp[counter] = null;
                } else {
                    switch ( header.get( counter ).dataType ) {
                        case "TIMESTAMP":
                            if ( o instanceof Long ) {
                                temp[counter] = DateTimeStringUtils.longToAdjustedString( (long) o, PolyType.TIMESTAMP );// TimestampString.fromMillisSinceEpoch( (long) o ).toString();
                            } else {
                                temp[counter] = o.toString();
                            }
                            break;
                        case "DATE":
                            if ( o instanceof Integer ) {
                                temp[counter] = DateTimeStringUtils.longToAdjustedString( (int) o, PolyType.DATE );//DateString.fromDaysSinceEpoch( (int) o ).toString();
                            } else {
                                temp[counter] = o.toString();
                            }
                            break;
                        case "TIME":
                            if ( o instanceof Integer ) {
                                temp[counter] = DateTimeStringUtils.longToAdjustedString( (int) o, PolyType.TIME );//TimeString.fromMillisOfDay( (int) o ).toString();
                            } else {
                                temp[counter] = o.toString();
                            }
                            break;
                        case "FILE":
                        case "IMAGE":
                        case "SOUND":
                        case "VIDEO":
                            String columnName = String.valueOf( header.get( counter ).name.hashCode() );
                            File mmFolder = new File( System.getProperty( "user.home" ), ".polypheny/tmp" );
                            mmFolder.mkdirs();
                            ContentInfoUtil util = new ContentInfoUtil();
                            if ( o instanceof File ) {
                                File f = ((File) o);
                                try {
                                    ContentInfo info = util.findMatch( f );
                                    String extension = "";
                                    if ( info != null && info.getFileExtensions() != null ) {
                                        extension = "." + info.getFileExtensions()[0];
                                    }
                                    File newLink = new File( mmFolder, columnName + "_" + f.getName() + extension );
                                    newLink.delete();//delete to override
                                    Path added;
                                    if ( RuntimeConfig.UI_USE_HARDLINKS.getBoolean() ) {
                                        added = Files.createLink( newLink.toPath(), f.toPath() );
                                    } else {
                                        added = Files.createSymbolicLink( newLink.toPath(), f.toPath() );
                                    }
                                    TemporalFileManager.addPath( transaction.getXid().toString(), added );
                                    temp[counter] = newLink.getName();
                                } catch ( IOException e ) {
                                    throw new RuntimeException( "Could not create link to mm file", e );
                                }
                                break;
                            } else if ( o instanceof InputStream || o instanceof Blob ) {
                                InputStream is;
                                if ( o instanceof Blob ) {
                                    try {
                                        is = ((Blob) o).getBinaryStream();
                                    } catch ( SQLException e ) {
                                        throw new RuntimeException( "Could not get inputStream from Blob column", e );
                                    }
                                } else {
                                    is = (InputStream) o;
                                }
                                File f;
                                try {
                                    PushbackInputStream pbis = new PushbackInputStream( is, ContentInfoUtil.DEFAULT_READ_SIZE );
                                    byte[] buffer = new byte[ContentInfoUtil.DEFAULT_READ_SIZE];
                                    pbis.read( buffer );
                                    ContentInfo info = util.findMatch( buffer );
                                    pbis.unread( buffer );
                                    String extension = "";
                                    if ( info != null && info.getFileExtensions() != null ) {
                                        extension = "." + info.getFileExtensions()[0];
                                    }
                                    f = new File( mmFolder, columnName + "_" + UUID.randomUUID().toString() + extension );
                                    IOUtils.copyLarge( pbis, new FileOutputStream( f.getPath() ) );
                                    TemporalFileManager.addFile( transaction.getXid().toString(), f );
                                } catch ( IOException e ) {
                                    throw new RuntimeException( "Could not place file in mm folder", e );
                                }
                                temp[counter] = f.getName();
                                break;
                            } else if ( o instanceof byte[] ) {
                                ContentInfo info = util.findMatch( (byte[]) o );
                                String extension = "";
                                if ( info != null && info.getFileExtensions() != null ) {
                                    extension = "." + info.getFileExtensions()[0];
                                }
                                File f = new File( mmFolder, columnName + "_" + UUID.randomUUID().toString() + extension );
                                try ( FileOutputStream fos = new FileOutputStream( f ) ) {
                                    fos.write( (byte[]) o );
                                } catch ( IOException e ) {
                                    throw new RuntimeException( "Could not place file in mm folder", e );
                                }
                                temp[counter] = f.getName();
                                TemporalFileManager.addFile( transaction.getXid().toString(), f );
                                break;
                            }
                            //fall through
                        default:
                            temp[counter] = o.toString();
                    }
                    if ( header.get( counter ).dataType.endsWith( "ARRAY" ) ) {
                        if ( o instanceof Array ) {
                            try {
                                temp[counter] = gson.toJson( ((Array) o).getArray(), Object[].class );
                            } catch ( SQLException sqlException ) {
                                temp[counter] = o.toString();
                            }
                        } else if ( o instanceof List ) {
                            // TODO js(knn): make sure all of this is not just a hotfix.
                            temp[counter] = gson.toJson( o );
                        } else {
                            temp[counter] = o.toString();
                        }
                    }
                }
                counter++;
            }
            data.add( temp );
        }
        return data;
    }


    private PolyphenyDbSignature processQuery( Statement statement, String sql ) {
        PolyphenyDbSignature signature;
        SqlProcessor sqlProcessor = statement.getTransaction().getSqlProcessor();

        SqlNode parsed = sqlProcessor.parse( sql );

        if ( parsed.isA( SqlKind.DDL ) ) {
            signature = sqlProcessor.prepareDdl( statement, parsed );
        } else {
            Pair<SqlNode, RelDataType> validated = sqlProcessor.validate( statement.getTransaction(), parsed, RuntimeConfig.ADD_DEFAULT_VALUES_IN_INSERTS.getBoolean() );
            RelRoot logicalRoot = sqlProcessor.translate( statement, validated.left );

            // Prepare
            signature = statement.getQueryProcessor().prepareQuery( logicalRoot );
        }
        return signature;
    }


    private int executeSqlUpdate( final Transaction transaction, final String sqlUpdate ) throws QueryExecutionException {
        return executeSqlUpdate( transaction.createStatement(), transaction, sqlUpdate );
    }


    private int executeSqlUpdate( final Statement statement, final Transaction transaction, final String sqlUpdate ) throws QueryExecutionException {
        PolyphenyDbSignature<?> signature;
        try {
            signature = processQuery( statement, sqlUpdate );
        } catch ( Throwable t ) {
            if ( transaction.isAnalyze() ) {
                InformationManager analyzer = transaction.getQueryAnalyzer();
                InformationPage exceptionPage = new InformationPage( "Stacktrace" ).fullWidth();
                InformationGroup exceptionGroup = new InformationGroup( exceptionPage.getId(), "Stacktrace" );
                InformationStacktrace exceptionElement = new InformationStacktrace( t, exceptionGroup );
                analyzer.addPage( exceptionPage );
                analyzer.addGroup( exceptionGroup );
                analyzer.registerInformation( exceptionElement );
            }
            throw new QueryExecutionException( t );
        }

        if ( signature.statementType == StatementType.OTHER_DDL ) {
            return 1;
        } else if ( signature.statementType == StatementType.IS_DML ) {
            int rowsChanged = -1;
            try {
                Iterator<?> iterator = signature.enumerable( statement.getDataContext() ).iterator();
                Object object;
                while ( iterator.hasNext() ) {
                    object = iterator.next();
                    int num;
                    if ( object != null && object.getClass().isArray() ) {
                        Object[] o = (Object[]) object;
                        num = ((Number) o[0]).intValue();
                    } else if ( object != null ) {
                        num = ((Number) object).intValue();
                    } else {
                        throw new QueryExecutionException( "Result is null" );
                    }
                    // Check if num is equal for all adapters
                    if ( rowsChanged != -1 && rowsChanged != num ) {
                        //throw new QueryExecutionException( "The number of changed rows is not equal for all stores!" );
                    }
                    rowsChanged = num;
                }
            } catch ( RuntimeException e ) {
                if ( e.getCause() != null ) {
                    throw new QueryExecutionException( e.getCause().getMessage(), e );
                } else {
                    throw new QueryExecutionException( e.getMessage(), e );
                }
            }
            return rowsChanged;
        } else {
            throw new QueryExecutionException( "Unknown statement type: " + signature.statementType );
        }
    }


    /**
     * Get the Number of rows in a table
     */
    private int getTableSize( Transaction transaction, final UIRequest request ) throws QueryExecutionException {
        String[] t = request.tableId.split( "\\." );
        String tableId = String.format( "\"%s\".\"%s\"", t[0], t[1] );
        String query = "SELECT count(*) FROM " + tableId;
        if ( request.filter != null ) {
            query += " " + filterTable( request.filter );
        }
        Result result = executeSqlSelect( transaction.createStatement(), request, query );
        // We expect the result to be in the first column of the first row
        if ( result.getData().length == 0 ) {
            return 0;
        } else {
            return Integer.parseInt( result.getData()[0][0] );
        }
    }


    /**
     * Get the number of rows that should be displayed in one page in the data view
     */
    private int getPageSize() {
        return RuntimeConfig.UI_PAGE_SIZE.getInteger();
    }


    private boolean isClassificationToSql() {
        return RuntimeConfig.EXPLORE_BY_EXAMPLE_TO_SQL.getBoolean();
    }


    private String filterTable( final Map<String, String> filter ) {
        StringJoiner joiner = new StringJoiner( " AND ", " WHERE ", "" );
        int counter = 0;
        for ( Map.Entry<String, String> entry : filter.entrySet() ) {
            //special treatment for arrays
            if ( entry.getValue().startsWith( "[" ) ) {
                joiner.add( "\"" + entry.getKey() + "\"" + " = ARRAY" + entry.getValue() );
                counter++;
            }
            //default
            else if ( !entry.getValue().equals( "" ) ) {
                joiner.add( "CAST (\"" + entry.getKey() + "\" AS VARCHAR(8000)) LIKE '" + entry.getValue() + "%'" );
                counter++;
            }
        }
        String out = "";
        if ( counter > 0 ) {
            out = joiner.toString();
        }
        return out;
    }


    /**
     * Generates the ORDER BY clause of a query if a sorted column is requested by the UI
     */
    private String sortTable( final Map<String, SortState> sorting ) {
        StringJoiner joiner = new StringJoiner( ",", " ORDER BY ", "" );
        int counter = 0;
        for ( Map.Entry<String, SortState> entry : sorting.entrySet() ) {
            if ( entry.getValue().sorting ) {
                joiner.add( "\"" + entry.getKey() + "\" " + entry.getValue().direction );
                counter++;
            }
        }
        String out = "";
        if ( counter > 0 ) {
            out = joiner.toString();
        }
        return out;
    }


    private Transaction getTransaction() {
        return getTransaction( false );
    }


    private Transaction getTransaction( boolean analyze ) {
        try {
            return transactionManager.startTransaction( userName, databaseName, analyze, "Polypheny-UI", MultimediaFlavor.FILE );
        } catch ( UnknownUserException | UnknownDatabaseException | UnknownSchemaException e ) {
            throw new RuntimeException( "Error while starting transaction", e );
        }
    }


    /**
     * Get the data types of each column of a table
     *
     * @param schemaName name of the schema
     * @param tableName name of the table
     * @return HashMap containing the type of each column. The key is the name of the column and the value is the Sql Type (java.sql.Types).
     */
    private Map<String, CatalogColumn> getCatalogColumns( String schemaName, String tableName ) {
        Map<String, CatalogColumn> dataTypes = new HashMap<>();
        try {
            CatalogTable table = catalog.getTable( this.databaseName, schemaName, tableName );
            List<CatalogColumn> catalogColumns = catalog.getColumns( table.id );
            for ( CatalogColumn catalogColumn : catalogColumns ) {
                dataTypes.put( catalogColumn.name, catalogColumn );
            }
        } catch ( UnknownTableException | UnknownDatabaseException | UnknownSchemaException e ) {
            log.error( "Caught exception", e );
        }
        return dataTypes;
    }


    /**
     * Helper function to delete a directory.
     * Taken from https://www.baeldung.com/java-delete-directory
     */
    boolean deleteDirectory( final File directoryToBeDeleted ) {
        File[] allContents = directoryToBeDeleted.listFiles();
        if ( allContents != null ) {
            for ( File file : allContents ) {
                deleteDirectory( file );
            }
        }
        return directoryToBeDeleted.delete();
    }


    static class QueryExecutionException extends Exception {

        QueryExecutionException( String message ) {
            super( message );
        }


        QueryExecutionException( String message, Exception e ) {
            super( message, e );
        }


        QueryExecutionException( Throwable t ) {
            super( t );
        }

    }

}<|MERGE_RESOLUTION|>--- conflicted
+++ resolved
@@ -108,7 +108,6 @@
 import org.polypheny.db.catalog.Catalog.PartitionType;
 import org.polypheny.db.catalog.Catalog.TableType;
 import org.polypheny.db.catalog.NameGenerator;
-import org.polypheny.db.catalog.entity.CatalogAdapter;
 import org.polypheny.db.catalog.entity.CatalogAdapter.AdapterType;
 import org.polypheny.db.catalog.entity.CatalogColumn;
 import org.polypheny.db.catalog.entity.CatalogColumnPlacement;
@@ -1937,27 +1936,20 @@
         String tableName = index.getTable();
         try {
             CatalogTable table = catalog.getTable( databaseName, schemaName, tableName );
-<<<<<<< HEAD
             Placement p = new Placement( table.isPartitioned(), catalog.getPartitionNames( table.id ) );
             long pkid = table.primaryKey;
             List<Long> pkColumnIds = Catalog.getInstance().getPrimaryKey( pkid ).columnIds;
             CatalogColumn pkColumn = Catalog.getInstance().getColumn( pkColumnIds.get( 0 ) );
             List<CatalogColumnPlacement> pkPlacements = catalog.getColumnPlacements( pkColumn.id );
             for ( CatalogColumnPlacement placement : pkPlacements ) {
-                Store store = StoreManager.getInstance().getStore( placement.storeId );
-                p.addStore( new Placement.Store(
-                        store,
-                        catalog.getColumnPlacementsOnStore( store.getStoreId(), table.id ),
-                        catalog.getPartitionsIndexOnDataPlacement( placement.storeId, placement.tableId ),
+                Adapter adapter = AdapterManager.getInstance().getAdapter( placement.adapterId );
+                p.addAdapter( new Placement.Store(
+                        adapter.getUniqueName(),
+                        adapter.getAdapterName(),
+                        catalog.getColumnPlacementsOnAdapter( adapter.getAdapterId(), table.id ),
+                        catalog.getPartitionsIndexOnDataPlacement( placement.adapterId, placement.tableId ),
                         table.numPartitions,
                         table.partitionType ) );
-=======
-            Placement p = new Placement();
-            for ( CatalogAdapter catalogAdapter : catalog.getAdapters() ) {
-                Adapter adapter = AdapterManager.getInstance().getAdapter( catalogAdapter.id );
-                List<CatalogColumnPlacement> placements = catalog.getColumnPlacementsOnAdapter( catalogAdapter.id, table.id );
-                p.addAdapter( new Placement.Store( adapter.getUniqueName(), adapter.getAdapterName(), placements ) );
->>>>>>> 4f68b18c
             }
             return p;
         } catch ( UnknownTableException | UnknownDatabaseException | UnknownSchemaException e ) {
