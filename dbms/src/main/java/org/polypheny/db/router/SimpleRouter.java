/*
 * Copyright 2019-2020 The Polypheny Project
 *
 * Licensed under the Apache License, Version 2.0 (the "License");
 * you may not use this file except in compliance with the License.
 * You may obtain a copy of the License at
 *
 * http://www.apache.org/licenses/LICENSE-2.0
 *
 * Unless required by applicable law or agreed to in writing, software
 * distributed under the License is distributed on an "AS IS" BASIS,
 * WITHOUT WARRANTIES OR CONDITIONS OF ANY KIND, either express or implied.
 * See the License for the specific language governing permissions and
 * limitations under the License.
 */

package org.polypheny.db.router;


import com.google.common.collect.ImmutableList;
import java.util.LinkedList;
import java.util.List;
import java.util.Map;
import java.util.Map.Entry;
import org.polypheny.db.adapter.Store;
import org.polypheny.db.adapter.StoreManager;
import org.polypheny.db.catalog.Catalog;
import org.polypheny.db.catalog.entity.CatalogColumnPlacement;
<<<<<<< HEAD
import org.polypheny.db.partition.SimplePartition;
=======
import org.polypheny.db.catalog.entity.CatalogTable;
import org.polypheny.db.catalog.exceptions.GenericCatalogException;
>>>>>>> 3b336262
import org.polypheny.db.rel.RelNode;
import org.polypheny.db.rel.RelRoot;
import org.polypheny.db.routing.Router;
import org.polypheny.db.transaction.Transaction;


public class SimpleRouter extends AbstractRouter {

    private SimpleRouter() {
        // Intentionally left empty
    }


    @Override
    protected void analyze( Transaction transaction, RelRoot logicalRoot ) {
        // Nothing to do. Simple router does nothing sophisticated...
    }


    @Override
    protected void wrapUp( Transaction transaction, RelNode routed ) {
        // Nothing to do. Simple router does nothing sophisticated...
    }


    // Execute the table scan on the first placement of a table
    @Override
<<<<<<< HEAD
    protected CatalogColumnPlacement selectPlacement( RelNode node, List<CatalogColumnPlacement> available ) {
        // Take first
        System.out.println("HENNLO: SimpleRouter selectPlacement: " + available.get(0).tableName);
        return available.get( 0 );
=======
    protected List<CatalogColumnPlacement> selectPlacement( RelNode node, CatalogTable table ) {
        // Find the store with the most column placements
        int storeIdWithMostPlacements = -1;
        int numOfPlacements = 0;
        for ( Entry<Integer, ImmutableList<Long>> entry : table.placementsByStore.entrySet() ) {
            if ( entry.getValue().size() > numOfPlacements ) {
                storeIdWithMostPlacements = entry.getKey();
                numOfPlacements = entry.getValue().size();
            }
        }

        // Take the store with most placements as base and add missing column placements
        List<CatalogColumnPlacement> placementList = new LinkedList<>();
        try {
            for ( long cid : table.columnIds ) {
                if ( table.placementsByStore.get( storeIdWithMostPlacements ).contains( cid ) ) {
                    placementList.add( Catalog.getInstance().getColumnPlacement( storeIdWithMostPlacements, cid ) );
                } else {
                    placementList.add( Catalog.getInstance().getColumnPlacements( cid ).get( 0 ) );
                }
            }
        } catch ( GenericCatalogException e ) {
            throw new RuntimeException( e );
        }

        return placementList;
>>>>>>> 3b336262
    }


    // Create table on the first store in the list that supports schema changes
    @Override
    public List<Store> createTable( long schemaId, Transaction transaction ) {
        System.out.println("HENNLO: SimpleRouter createTable() schemaID: " + schemaId);
        Map<String, Store> availableStores = StoreManager.getInstance().getStores();
        for ( Store store : availableStores.values() ) {
            if ( !store.isSchemaReadOnly() ) {
                return ImmutableList.of( store );
            }
        }
        throw new RuntimeException( "No suitable store found" );
    }


    // Add column on the first store holding a placement of this table that supports schema changes
    @Override
    public List<Store> addColumn( CatalogTable catalogTable, Transaction transaction ) {
        return ImmutableList.of( StoreManager.getInstance().getStore( catalogTable.placementsByStore.keySet().asList().get( 0 ) ) );
    }


    @Override
    public void dropPlacements( List<CatalogColumnPlacement> placements ) {
        // Nothing to do. Simple router does nothing sophisticated...
    }


    public static class SimpleRouterFactory extends RouterFactory {

        @Override
        public Router createInstance() {
            return new SimpleRouter();
        }

    }
}<|MERGE_RESOLUTION|>--- conflicted
+++ resolved
@@ -26,12 +26,8 @@
 import org.polypheny.db.adapter.StoreManager;
 import org.polypheny.db.catalog.Catalog;
 import org.polypheny.db.catalog.entity.CatalogColumnPlacement;
-<<<<<<< HEAD
-import org.polypheny.db.partition.SimplePartition;
-=======
 import org.polypheny.db.catalog.entity.CatalogTable;
 import org.polypheny.db.catalog.exceptions.GenericCatalogException;
->>>>>>> 3b336262
 import org.polypheny.db.rel.RelNode;
 import org.polypheny.db.rel.RelRoot;
 import org.polypheny.db.routing.Router;
@@ -59,12 +55,6 @@
 
     // Execute the table scan on the first placement of a table
     @Override
-<<<<<<< HEAD
-    protected CatalogColumnPlacement selectPlacement( RelNode node, List<CatalogColumnPlacement> available ) {
-        // Take first
-        System.out.println("HENNLO: SimpleRouter selectPlacement: " + available.get(0).tableName);
-        return available.get( 0 );
-=======
     protected List<CatalogColumnPlacement> selectPlacement( RelNode node, CatalogTable table ) {
         // Find the store with the most column placements
         int storeIdWithMostPlacements = -1;
@@ -91,14 +81,12 @@
         }
 
         return placementList;
->>>>>>> 3b336262
     }
 
 
     // Create table on the first store in the list that supports schema changes
     @Override
     public List<Store> createTable( long schemaId, Transaction transaction ) {
-        System.out.println("HENNLO: SimpleRouter createTable() schemaID: " + schemaId);
         Map<String, Store> availableStores = StoreManager.getInstance().getStores();
         for ( Store store : availableStores.values() ) {
             if ( !store.isSchemaReadOnly() ) {
